#########################
# Main types for meshes #
#########################
"""
    Node{dim, T}

A `Node` is a point in space.

# Fields
- `x::Vec{dim,T}`: stores the coordinates
"""
struct Node{dim,T}
    x::Vec{dim,T}
end
Node(x::NTuple{dim,T}) where {dim,T} = Node(Vec{dim,T}(x))
getcoordinates(n::Node) = n.x
get_coordinate_eltype(::Node{dim,T}) where {dim,T} = T

abstract type AbstractCell{dim,N,M} end
"""
    Cell{dim,N,M} <: AbstractCell{dim,N,M}
A `Cell` is a sub-domain defined by a collection of `Node`s as it's vertices.
However, a `cell` is not defined by the nodes but rather by the global node ids.
The parameter `dim` refers here to the geometrical/ambient dimension, i.e. the dimension of the `nodes` in the grid and **not** the topological dimension of the cell.
A `Cell` has `N` nodes and `M` faces.

# Fields
- `nodes::Ntuple{N,Int}`: N-tuple that stores the node ids. The ordering defines a cell's and its subentities' orientations.
"""
struct Cell{dim,N,M} <: AbstractCell{dim,N,M}
    nodes::NTuple{N,Int}
end
nfaces(c::C) where {C<:AbstractCell} = nfaces(typeof(c))
nfaces(::Type{<:AbstractCell{dim,N,M}}) where {dim,N,M} = M
nnodes(c::C) where {C<:AbstractCell} = nnodes(typeof(c))
nnodes(::Type{<:AbstractCell{dim,N,M}}) where {dim,N,M} = N

# Typealias for commonly used cells
const implemented_celltypes = (
    (const Line  = Cell{1,2,2}),
    (const Line2D = Cell{2,2,1}),
    (const Line3D = Cell{3,2,0}),
    (const QuadraticLine = Cell{1,3,2}),
    
    (const Triangle = Cell{2,3,3}),
    (const QuadraticTriangle = Cell{2,6,3}),
    
    (const Quadrilateral = Cell{2,4,4}),
    (const Quadrilateral3D = Cell{3,4,1}),
    (const QuadraticQuadrilateral = Cell{2,9,4}),
    
    (const Tetrahedron = Cell{3,4,4}),
    (const QuadraticTetrahedron = Cell{3,10,4}),
    
    (const Hexahedron = Cell{3,8,6}),
    (Cell{2,20,6})
)

"""
A `CellIndex` wraps an Int and corresponds to a cell with that number in the mesh
"""
struct CellIndex
    idx::Int
end

"""
A `FaceIndex` wraps an (Int, Int) and defines a local face by pointing to a (cell, face).
"""
struct FaceIndex <: BoundaryIndex
    idx::Tuple{Int,Int} # cell and side
end

"""
A `EdgeIndex` wraps an (Int, Int) and defines a local edge by pointing to a (cell, edge).
"""
struct EdgeIndex <: BoundaryIndex
    idx::Tuple{Int,Int} # cell and side
end

"""
A `VertexIndex` wraps an (Int, Int) and defines a local vertex by pointing to a (cell, vert).
"""
struct VertexIndex <: BoundaryIndex
    idx::Tuple{Int,Int} # cell and side
end

struct EntityNeighborhood{T<:Union{BoundaryIndex,CellIndex}}
    neighbor_info::Vector{T}
end

EntityNeighborhood(info::T) where T <: BoundaryIndex = EntityNeighborhood([info])
Base.zero(::Type{EntityNeighborhood{T}}) where T = EntityNeighborhood(T[])
Base.zero(::Type{EntityNeighborhood}) = EntityNeighborhood(BoundaryIndex[])
Base.length(n::EntityNeighborhood) = length(n.neighbor_info)
Base.getindex(n::EntityNeighborhood,i) = getindex(n.neighbor_info,i)
Base.firstindex(n::EntityNeighborhood) = 1
Base.lastindex(n::EntityNeighborhood) = length(n.neighbor_info)
Base.:(==)(n1::EntityNeighborhood, n2::EntityNeighborhood) = n1.neighbor_info == n2.neighbor_info
Base.iterate(n::EntityNeighborhood, state=1) = iterate(n.neighbor_info,state)

function Base.:+(n1::EntityNeighborhood, n2::EntityNeighborhood)
    neighbor_info = [n1.neighbor_info; n2.neighbor_info]
    return EntityNeighborhood(neighbor_info)
end

function Base.show(io::IO, ::MIME"text/plain", n::EntityNeighborhood)
    if length(n) == 0
        println(io, "No EntityNeighborhood")
    elseif length(n) == 1
        println(io, "$(n.neighbor_info[1])")
    else
        println(io, "$(n.neighbor_info...)")
    end
end

"""
    face_npoints(::AbstractCell{dim,N,M)
Specifies for each subtype of AbstractCell how many nodes form a face
"""
face_npoints(::Cell{2,N,M}) where {N,M} = 2
face_npoints(::Cell{3,4,1}) = 4 #not sure how to handle embedded cells e.g. Quadrilateral3D
"""
    edge_npoints(::AbstractCell{dim,N,M)
Specifies for each subtype of AbstractCell how many nodes form an edge
"""
edge_npoints(::Cell{3,4,1}) = 2 #not sure how to handle embedded cells e.g. Quadrilateral3D
face_npoints(::Cell{3,N,6}) where N = 4
face_npoints(::Cell{3,N,4}) where N = 3
edge_npoints(::Cell{3,N,M}) where {N,M} = 2

getdim(::Cell{dim}) where dim = dim

abstract type AbstractTopology end

"""
    ExclusiveTopology(cells::Vector{C}) where C <: AbstractCell
`ExclusiveTopology` saves topological (connectivity) data of the grid. The constructor works with an `AbstractCell`
vector for all cells that dispatch `vertices`, `faces` and in 3D `edges` as well as the utility functions
`face_npoints` and `edge_npoints`.
The struct saves the highest dimensional neighborhood, i.e. if something is connected by a face and an
 edge only the face neighborhood is saved. The lower dimensional neighborhood is recomputed, if needed.

# Fields
- `vertex_to_cell::Dict{Int,Vector{Int}}`: global vertex id to all cells containing the vertex
- `cell_neighbor::Vector{EntityNeighborhood{CellIndex}}`: cellid to all connected cells
- `face_neighbor::SparseMatrixCSC{EntityNeighborhood,Int}`: `face_neighbor[cellid,local_face_id]` -> neighboring face
- `vertex_neighbor::SparseMatrixCSC{EntityNeighborhood,Int}`: `vertex_neighbor[cellid,local_vertex_id]` -> neighboring vertex
- `edge_neighbor::SparseMatrixCSC{EntityNeighborhood,Int}`: `edge_neighbor[cellid_local_vertex_id]` -> neighboring edge
- `vertex_vertex_neighbor::Dict{Int,EntityNeighborhood{VertexIndex}}`: global vertex id -> all connected vertices by edge or face
- `face_skeleton::Vector{FaceIndex}`: list of unique faces in the grid 
"""
struct ExclusiveTopology <: AbstractTopology
    # maps a global vertex id to all cells containing the vertex
    vertex_to_cell::Dict{Int,Vector{Int}}
    # index of the vector = cell id ->  all other connected cells
    cell_neighbor::Vector{EntityNeighborhood{CellIndex}}
    # face_neighbor[cellid,local_face_id] -> exclusive connected entities (not restricted to one entity)
    face_neighbor::SparseMatrixCSC{EntityNeighborhood,Int}
    # vertex_neighbor[cellid,local_vertex_id] -> exclusive connected entities to the given vertex
    vertex_neighbor::SparseMatrixCSC{EntityNeighborhood,Int}
    # edge_neighbor[cellid,local_edge_id] -> exclusive connected entities of the given edge
    edge_neighbor::SparseMatrixCSC{EntityNeighborhood,Int}
    # maps global vertex id to all directly (by edge or face) connected vertices (no diagonal connection considered)
    vertex_vertex_neighbor::Dict{Int,EntityNeighborhood{VertexIndex}}
    # list of unique faces in the grid given as FaceIndex
    face_skeleton::Vector{FaceIndex}
end

function ExclusiveTopology(cells::Vector{C}) where C <: AbstractCell
    cell_vertices_table = vertices.(cells) #needs generic interface for <: AbstractCell
    vertex_cell_table = Dict{Int,Vector{Int}}() 
    
    for (cellid, cell_nodes) in enumerate(cell_vertices_table)
       for node in cell_nodes
            if haskey(vertex_cell_table, node)
                push!(vertex_cell_table[node], cellid)
            else
                vertex_cell_table[node] = [cellid]
            end
        end 
    end

    I_face = Int[]; J_face = Int[]; V_face = EntityNeighborhood[]
    I_edge = Int[]; J_edge = Int[]; V_edge = EntityNeighborhood[]
    I_vertex = Int[]; J_vertex = Int[]; V_vertex = EntityNeighborhood[]   
    cell_neighbor_table = Vector{EntityNeighborhood{CellIndex}}(undef, length(cells)) 

    for (cellid, cell) in enumerate(cells)    
        #cell neighborhood
        cell_neighbors = getindex.((vertex_cell_table,), cell_vertices_table[cellid]) # cell -> vertex -> cell
        cell_neighbors = unique(reduce(vcat,cell_neighbors)) # non unique list initially 
        filter!(x->x!=cellid, cell_neighbors) # get rid of self neighborhood
        cell_neighbor_table[cellid] = EntityNeighborhood(CellIndex.(cell_neighbors)) 

        for neighbor in cell_neighbors
            neighbor_local_ids = findall(x->x in cell.nodes, cells[neighbor].nodes)
            cell_local_ids = findall(x->x in cells[neighbor].nodes, cell.nodes)
            # vertex neighbor
            if length(cell_local_ids) == 1
                _vertex_neighbor!(V_vertex, I_vertex, J_vertex, cellid, cell, neighbor_local_ids, neighbor, cells[neighbor])
            # face neighbor
            elseif length(cell_local_ids) == face_npoints(cell)
                _face_neighbor!(V_face, I_face, J_face, cellid, cell, neighbor_local_ids, neighbor, cells[neighbor]) 
            # edge neighbor
            elseif getdim(cell) > 2 && length(cell_local_ids) == edge_npoints(cell)
                _edge_neighbor!(V_edge, I_edge, J_edge, cellid, cell, neighbor_local_ids, neighbor, cells[neighbor])
            end
        end       
    end

    face_neighbor = sparse(I_face,J_face,V_face)
    vertex_neighbor = sparse(I_vertex,J_vertex,V_vertex) 
    edge_neighbor = sparse(I_edge,J_edge,V_edge)

    vertex_vertex_table = Dict{Int,EntityNeighborhood}()
    vertex_vertex_global = Dict{Int,Vector{Int}}()
    # Vertex Connectivity
    for global_vertexid in keys(vertex_cell_table)
        #Cellset that contains given vertex 
        cellset = vertex_cell_table[global_vertexid]
        vertex_neighbors_local = VertexIndex[]
        vertex_neighbors_global = Int[]
        for cell in cellset
            neighbor_boundary = getdim(cells[cell]) == 2 ? [faces(cells[cell])...] : [edges(cells[cell])...] #get lowest dimension boundary
            neighbor_connected_faces = neighbor_boundary[findall(x->global_vertexid in x, neighbor_boundary)]
            neighbor_vertices_global = getindex.(neighbor_connected_faces, findfirst.(x->x!=global_vertexid,neighbor_connected_faces))
            neighbor_vertices_local= [VertexIndex(cell,local_vertex) for local_vertex in findall(x->x in neighbor_vertices_global, vertices(cells[cell]))]
            append!(vertex_neighbors_local, neighbor_vertices_local)
            append!(vertex_neighbors_global, neighbor_vertices_global)
        end
        vertex_vertex_table[global_vertexid] =  EntityNeighborhood(vertex_neighbors_local)
        vertex_vertex_global[global_vertexid] = vertex_neighbors_global
    end 

    # Face Skeleton
    face_skeleton_global = Set{NTuple}()
    face_skeleton_local = Vector{FaceIndex}()
    fs_length = length(face_skeleton_global)
    for (cellid,cell) in enumerate(cells)
        for (local_face_id,face) in enumerate(faces(cell))
            push!(face_skeleton_global, sortface(face))
            fs_length_new = length(face_skeleton_global)
            if fs_length != fs_length_new
                push!(face_skeleton_local, FaceIndex(cellid,local_face_id)) 
                fs_length = fs_length_new
            end
        end
    end
    return ExclusiveTopology(vertex_cell_table,cell_neighbor_table,face_neighbor,vertex_neighbor,edge_neighbor,vertex_vertex_table,face_skeleton_local)
end

function _vertex_neighbor!(V_vertex, I_vertex, J_vertex, cellid, cell, neighbor, neighborid, neighbor_cell)
    vertex_neighbor = VertexIndex((neighborid, neighbor[1]))
    cell_vertex_id = findfirst(x->x==neighbor_cell.nodes[neighbor[1]], cell.nodes)
    push!(V_vertex,EntityNeighborhood(vertex_neighbor))
    push!(I_vertex,cellid)
    push!(J_vertex,cell_vertex_id)
end

function _edge_neighbor!(V_edge, I_edge, J_edge, cellid, cell, neighbor, neighborid, neighbor_cell)
    neighbor_edge = neighbor_cell.nodes[neighbor]
    if getdim(neighbor_cell) < 3
        neighbor_edge_id = findfirst(x->issubset(x,neighbor_edge), faces(neighbor_cell))
        edge_neighbor = FaceIndex((neighborid, neighbor_edge_id))
    else
        neighbor_edge_id = findfirst(x->issubset(x,neighbor_edge), edges(neighbor_cell))
        edge_neighbor = EdgeIndex((neighborid, neighbor_edge_id))
    end
    cell_edge_id = findfirst(x->issubset(x,neighbor_edge),edges(cell))
    push!(V_edge, EntityNeighborhood(edge_neighbor))
    push!(I_edge, cellid)
    push!(J_edge, cell_edge_id)
end

function _face_neighbor!(V_face, I_face, J_face, cellid, cell, neighbor, neighborid, neighbor_cell)
    neighbor_face = neighbor_cell.nodes[neighbor]
    if getdim(neighbor_cell) == getdim(cell)
        neighbor_face_id = findfirst(x->issubset(x,neighbor_face), faces(neighbor_cell))
        face_neighbor = FaceIndex((neighborid, neighbor_face_id))
    else
        neighbor_face_id = findfirst(x->issubset(x,neighbor_face), edges(neighbor_cell))
        face_neighbor = EdgeIndex((neighborid, neighbor_face_id))
    end
    cell_face_id = findfirst(x->issubset(x,neighbor_face),faces(cell))
    push!(V_face, EntityNeighborhood(face_neighbor))
    push!(I_face, cellid)
    push!(J_face, cell_face_id)
end

getcells(neighbor::EntityNeighborhood{T}) where T <: BoundaryIndex = first.(neighbor.neighbor_info)
getcells(neighbor::EntityNeighborhood{CellIndex}) = getproperty.(neighbor.neighbor_info, :idx)
getcells(neighbors::Vector{T}) where T <: EntityNeighborhood = reduce(vcat, getcells.(neighbors))
getcells(neighbors::Vector{T}) where T <: BoundaryIndex = getindex.(neighbors,1)

abstract type AbstractGrid{dim} end

ExclusiveTopology(grid::AbstractGrid) = ExclusiveTopology(getcells(grid))

"""
    Grid{dim, C<:AbstractCell, T<:Real} <: AbstractGrid}

A `Grid` is a collection of `Cells` and `Node`s which covers the computational domain, together with Sets of cells, nodes and faces.
There are multiple helper structures to apply boundary conditions or define subdomains. They are gathered in the `cellsets`, `nodesets`,
`facesets`, `edgesets` and `vertexsets`. 

# Fields
- `cells::Vector{C}`: stores all cells of the grid
- `nodes::Vector{Node{dim,T}}`: stores the `dim` dimensional nodes of the grid
- `cellsets::Dict{String,Set{Int}}`: maps a `String` key to a `Set` of cell ids
- `nodesets::Dict{String,Set{Int}}`: maps a `String` key to a `Set` of global node ids
- `facesets::Dict{String,Set{FaceIndex}}`: maps a `String` to a `Set` of `Set{FaceIndex} (global_cell_id, local_face_id)`
- `edgesets::Dict{String,Set{EdgeIndex}}`: maps a `String` to a `Set` of `Set{EdgeIndex} (global_cell_id, local_edge_id` 
- `vertexsets::Dict{String,Set{VertexIndex}}`: maps a `String` key to a `Set` of local vertex ids
- `boundary_matrix::SparseMatrixCSC{Bool,Int}`: optional, only needed by `onboundary` to check if a cell is on the boundary, see, e.g. Helmholtz example
"""
mutable struct Grid{dim,C<:AbstractCell,T<:Real} <: AbstractGrid{dim}
    cells::Vector{C}
    nodes::Vector{Node{dim,T}}
    # Sets
    cellsets::Dict{String,Set{Int}}
    nodesets::Dict{String,Set{Int}}
    facesets::Dict{String,Set{FaceIndex}} 
    edgesets::Dict{String,Set{EdgeIndex}} 
    vertexsets::Dict{String,Set{VertexIndex}} 
    # Boundary matrix (faces per cell × cell)
    boundary_matrix::SparseMatrixCSC{Bool,Int}
end

function Grid(cells::Vector{C},
              nodes::Vector{Node{dim,T}};
              cellsets::Dict{String,Set{Int}}=Dict{String,Set{Int}}(),
              nodesets::Dict{String,Set{Int}}=Dict{String,Set{Int}}(),
              facesets::Dict{String,Set{FaceIndex}}=Dict{String,Set{FaceIndex}}(),
              edgesets::Dict{String,Set{EdgeIndex}}=Dict{String,Set{EdgeIndex}}(),
              vertexsets::Dict{String,Set{VertexIndex}}=Dict{String,Set{VertexIndex}}(),
              boundary_matrix::SparseMatrixCSC{Bool,Int}=spzeros(Bool, 0, 0)) where {dim,C,T}
    return Grid(cells, nodes, cellsets, nodesets, facesets, edgesets, vertexsets, boundary_matrix)
end

##########################
# Grid utility functions #
##########################
"""
    getneighborhood(top::ExclusiveTopology, grid::Grid{dim,C,T}, cellidx::CellIndex, include_self=false)
    getneighborhood(top::ExclusiveTopology, grid::Grid{dim,C,T}, faceidx::FaceIndex, include_self=false)
    getneighborhood(top::ExclusiveTopology, grid::Grid{dim,C,T}, vertexidx::VertexIndex, include_self=false)
    getneighborhood(top::ExclusiveTopology, grid::Grid{dim,C,T}, edgeidx::EdgeIndex, include_self=false)

Returns all directly connected entities of the same type, i.e. calling the function with a `VertexIndex` will return
a list of directly connected vertices (connected via face/edge). If `include_self` is true, the given `*Index` is included 
in the returned list.

!!! warning
    This feature is highly experimental and very likely subjected to interface changes in the future.
"""
function getneighborhood(top::ExclusiveTopology, grid::AbstractGrid, cellidx::CellIndex, include_self=false)
    patch = getcells(top.cell_neighbor[cellidx.idx])
    if include_self
        return [patch; cellidx.idx]
    else 
        return patch
    end
end

function getneighborhood(top::ExclusiveTopology, grid::AbstractGrid, faceidx::FaceIndex, include_self=false)
    if include_self 
        return [top.face_neighbor[faceidx[1],faceidx[2]].neighbor_info; faceidx]
    else
        return top.face_neighbor[faceidx[1],faceidx[2]].neighbor_info
    end
end

function getneighborhood(top::ExclusiveTopology, grid::AbstractGrid, vertexidx::VertexIndex, include_self=false)
    cellid, local_vertexid = vertexidx[1], vertexidx[2]
    cell_vertices = vertices(getcells(grid,cellid))
    global_vertexid = cell_vertices[local_vertexid]
    if include_self
        return [top.vertex_vertex_neighbor[global_vertexid].neighbor_info; vertexidx]
    else
        return top.vertex_vertex_neighbor[global_vertexid].neighbor_info
    end
end

function getneighborhood(top::ExclusiveTopology, grid::AbstractGrid{3}, edgeidx::EdgeIndex, include_self=false)
    if include_self 
        return [top.edge_neighbor[edgeidx[1],edgeidx[2]].neighbor_info; edgeidx]
    else
        return top.edge_neighbor[edgeidx[1],edgeidx[2]].neighbor_info
    end
end

"""
    faceskeleton(grid) -> Vector{FaceIndex}
Returns an iterateable face skeleton. The skeleton consists of `FaceIndex` that can be used to `reinit` 
`FaceValues`.
"""
faceskeleton(top::ExclusiveTopology, grid::AbstractGrid) =  top.face_skeleton

toglobal(grid::Grid,vertexidx::VertexIndex) = vertices(getcells(grid,vertexidx[1]))[vertexidx[2]]
toglobal(grid::Grid,vertexidx::Vector{VertexIndex}) = unique(toglobal.((grid,),vertexidx))

@inline getdim(::AbstractGrid{dim}) where {dim} = dim
"""
    getcells(grid::AbstractGrid) 
    getcells(grid::AbstractGrid, v::Union{Int,Vector{Int}} 
    getcells(grid::AbstractGrid, setname::String)

Returns either all `cells::Collection{C<:AbstractCell}` of a `<:AbstractGrid` or a subset based on an `Int`, `Vector{Int}` or `String`.
Whereas the last option tries to call a `cellset` of the `grid`. `Collection` can be any indexable type, for `Grid` it is `Vector{C<:AbstractCell}`.
"""
@inline getcells(grid::AbstractGrid) = grid.cells
@inline getcells(grid::AbstractGrid, v::Union{Int, Vector{Int}}) = getcells(grid)[v]
@inline getcells(grid::AbstractGrid, setname::String) = getcells(grid, collect(getcellset(grid,setname)))
"Returns the number of cells in the `<:AbstractGrid`."
@inline getncells(grid::AbstractGrid) = length(getcells(grid))
"Returns the celltype of the `<:AbstractGrid`."
@inline getcelltype(grid::AbstractGrid) = eltype(getcells(grid))
@inline getcelltype(grid::AbstractGrid, i::Int) = typeof(getcells(grid, i))

"""
    getnodes(grid::AbstractGrid) 
    getnodes(grid::AbstractGrid, v::Union{Int,Vector{Int}}
    getnodes(grid::AbstractGrid, setname::String)

Returns either all `nodes::Collection{N}` of a `<:AbstractGrid` or a subset based on an `Int`, `Vector{Int}` or `String`.
The last option tries to call a `nodeset` of the `<:AbstractGrid`. `Collection{N}` refers to some indexable collection where each element corresponds
to a Node.
"""
@inline getnodes(grid::AbstractGrid) = grid.nodes
@inline getnodes(grid::AbstractGrid, v::Union{Int, Vector{Int}}) = getnodes(grid)[v]
@inline getnodes(grid::AbstractGrid, setname::String) = getnodes(grid, collect(getnodeset(grid,setname)))
"Returns the number of nodes in the grid."
@inline getnnodes(grid::AbstractGrid) = length(getnodes(grid))
"Returns the number of nodes of the `i`-th cell."
@inline nnodes_per_cell(grid::AbstractGrid, i::Int=1) = nnodes(getcells(grid, i))
"Return the number type of the nodal coordinates."
@inline get_coordinate_eltype(grid::AbstractGrid) = get_coordinate_eltype(first(getnodes(grid)))

"""
    getcellset(grid::AbstractGrid, setname::String)

Returns all cells as cellid in a `Set` of a given `setname`.
"""
@inline getcellset(grid::AbstractGrid, setname::String) = getcellsets(grid)[setname]
"""
    getcellsets(grid::AbstractGrid)

Returns all cellsets of the `grid`.
"""
@inline getcellsets(grid::AbstractGrid) = grid.cellsets

"""
    getnodeset(grid::AbstractGrid, setname::String)

Returns all nodes as nodeid in a `Set` of a given `setname`.
"""
@inline getnodeset(grid::AbstractGrid, setname::String) = getnodesets(grid)[setname]
"""
    getnodesets(grid::AbstractGrid)

Returns all nodesets of the `grid`.
"""
@inline getnodesets(grid::AbstractGrid) = grid.nodesets

"""
    getfaceset(grid::AbstractGrid, setname::String)

Returns all faces as `FaceIndex` in a `Set` of a given `setname`.
"""
@inline getfaceset(grid::AbstractGrid, setname::String) = getfacesets(grid)[setname]
"""
    getfacesets(grid::AbstractGrid)

Returns all facesets of the `grid`.
"""
@inline getfacesets(grid::AbstractGrid) = grid.facesets

"""
    getedgeset(grid::AbstractGrid, setname::String)

Returns all edges as `EdgeIndex` in a `Set` of a given `setname`.
"""
@inline getedgeset(grid::AbstractGrid, setname::String) = getedgesets(grid)[setname]
"""
    getedgesets(grid::AbstractGrid)

Returns all edge sets of the grid.
"""
@inline getedgesets(grid::AbstractGrid) = grid.edgesets

"""
    getvertexset(grid::AbstractGrid, setname::String)

Returns all vertices as `VertexIndex` in a `Set` of a given `setname`.
"""
@inline getvertexset(grid::AbstractGrid, setname::String) = getvertexsets(grid)[setname]
"""
    getvertexsets(grid::AbstractGrid)

Returns all vertex sets of the grid.
"""
@inline getvertexsets(grid::AbstractGrid) = grid.vertexsets

n_faces_per_cell(grid::Grid) = nfaces(getcelltype(grid))

"""
    function compute_vertex_values(grid::AbstractGrid, f::Function)
    function compute_vertex_values(grid::AbstractGrid, v::Vector{Int}, f::Function)    
    function compute_vertex_values(grid::AbstractGrid, set::String, f::Function)

Given a `grid` and some function `f`, `compute_vertex_values` computes all nodal values,
 i.e. values at the nodes,  of the function `f`. 
The function implements two dispatches, where only a subset of the grid's node is used.

```julia
    compute_vertex_values(grid, x -> sin(x[1]) + cos([2]))
    compute_vertex_values(grid, [9, 6, 3], x -> sin(x[1]) + cos([2])) #compute function values at nodes with id 9,6,3
    compute_vertex_values(grid, "right", x -> sin(x[1]) + cos([2])) #compute function values at nodes belonging to nodeset right
```

"""
@inline function compute_vertex_values(nodes::Vector{Node{dim,T}}, f::Function) where{dim,T}
    map(n -> f(getcoordinates(n)), nodes)
end

@inline function compute_vertex_values(grid::AbstractGrid, f::Function)
    compute_vertex_values(getnodes(grid), f::Function)
end

@inline function compute_vertex_values(grid::AbstractGrid, v::Vector{Int}, f::Function)
    compute_vertex_values(getnodes(grid, v), f::Function)
end

@inline function compute_vertex_values(grid::AbstractGrid, set::String, f::Function)
    compute_vertex_values(getnodes(grid, set), f::Function)
end

# Transformations
"""
    transform!(grid::Abstractgrid, f::Function)

Transform all nodes of the `grid` based on some transformation function `f`.
"""
function transform!(g::AbstractGrid, f::Function)
    c = similar(g.nodes)
    for i in 1:length(c)
        c[i] = Node(f(g.nodes[i].x))
    end
    copyto!(g.nodes, c)
    g
end

# Sets

_check_setname(dict, name) = haskey(dict, name) && throw(ArgumentError("there already exists a set with the name: $name"))
_warn_emptyset(set, name) = length(set) == 0 && @warn("no entities added to the set with name: $name")

"""
    addcellset!(grid::AbstractGrid, name::String, cellid::Union{Set{Int}, Vector{Int}})
    addcellset!(grid::AbstractGrid, name::String, f::function; all::Bool=true)

Adds a cellset to the grid with key `name`.
Cellsets are typically used to define subdomains of the problem, e.g. two materials in the computational domain.
The `MixedDofHandler` can construct different fields which live not on the whole domain, but rather on a cellset.
`all=true` implies that `f(x)` must return `true` for all nodal coordinates `x` in the cell if the cell
should be added to the set, otherwise it suffices that `f(x)` returns `true` for one node. 

```julia
addcellset!(grid, "left", Set((1,3))) #add cells with id 1 and 3 to cellset left
addcellset!(grid, "right", x -> norm(x[1]) < 2.0 ) #add cell to cellset right, if x[1] of each cell's node is smaller than 2.0
```
"""
function addcellset!(grid::AbstractGrid, name::String, cellid::Union{Set{Int},Vector{Int}})
    _check_setname(getcellsets(grid),  name)
    cells = Set(cellid)
    _warn_emptyset(cells, name)
    grid.cellsets[name] = cells
    grid
end

function addcellset!(grid::AbstractGrid, name::String, f::Function; all::Bool=true)
    _check_setname(getcellsets(grid), name)
    cells = Set{Int}()
    for (i, cell) in enumerate(getcells(grid))
        pass = all
        for node_idx in cell.nodes
            node = getnodes(grid, node_idx)
            v = f(getcoordinates(node))
            all ? (!v && (pass = false; break)) : (v && (pass = true; break))
        end
        pass && push!(cells, i)
    end
    _warn_emptyset(cells, name)
    grid.cellsets[name] = cells
    grid
end

"""
    addfaceset!(grid::AbstractGrid, name::String, faceid::Union{Set{FaceIndex},Vector{FaceIndex}})
    addfaceset!(grid::AbstractGrid, name::String, f::Function; all::Bool=true) 

Adds a faceset to the grid with key `name`.
A faceset maps a `String` key to a `Set` of tuples corresponding to `(global_cell_id, local_face_id)`.
Facesets are used to initialize `Dirichlet` structs, that are needed to specify the boundary for the `ConstraintHandler`.
`all=true` implies that `f(x)` must return `true` for all nodal coordinates `x` on the face if the face
should be added to the set, otherwise it suffices that `f(x)` returns `true` for one node. 

```julia
addfaceset!(gird, "right", Set(((2,2),(4,2))) #see grid manual example for reference
addfaceset!(grid, "clamped", x -> norm(x[1]) ≈ 0.0) #see incompressible elasticity example for reference
```
"""
addfaceset!(grid::Grid, name::String, set::Union{Set{FaceIndex},Vector{FaceIndex}}) = 
    _addset!(grid, name, set, getfacesets(grid))
addedgeset!(grid::Grid, name::String, set::Union{Set{EdgeIndex},Vector{EdgeIndex}}) = 
    _addset!(grid, name, set, getedgesets(grid))
addvertexset!(grid::Grid, name::String, set::Union{Set{VertexIndex},Vector{VertexIndex}}) = 
    _addset!(grid, name, set, getvertexsets(grid))
function _addset!(grid::AbstractGrid, name::String, _set, dict::Dict)
    _check_setname(dict, name)
    set = Set(_set)
    _warn_emptyset(set, name)
    dict[name] = set
    grid
end

addfaceset!(grid::AbstractGrid, name::String, f::Function; all::Bool=true) = 
    _addset!(grid, name, f, Ferrite.faces, getfacesets(grid), FaceIndex; all=all)
addedgeset!(grid::AbstractGrid, name::String, f::Function; all::Bool=true) = 
    _addset!(grid, name, f, Ferrite.edges, getedgesets(grid), EdgeIndex; all=all)
addvertexset!(grid::AbstractGrid, name::String, f::Function; all::Bool=true) = 
    _addset!(grid, name, f, Ferrite.vertices, getvertexsets(grid), VertexIndex; all=all)
function _addset!(grid::AbstractGrid, name::String, f::Function, _ftype::Function, dict::Dict, _indextype::Type; all::Bool=true)
    _check_setname(dict, name)
    _set = Set{_indextype}()
    for (cell_idx, cell) in enumerate(getcells(grid))
        for (face_idx, face) in enumerate(_ftype(cell))
            pass = all
            for node_idx in face
                v = f(getcoordinates(getnodes(grid, node_idx)))
                all ? (!v && (pass = false; break)) : (v && (pass = true; break))
            end
            pass && push!(_set, _indextype(cell_idx, face_idx))
        end
    end
    _warn_emptyset(_set, name)
    dict[name] = _set
    grid
end

"""
    addnodeset!(grid::AbstractGrid, name::String, nodeid::Union{Vector{Int},Set{Int}})
    addnodeset!(grid::AbstractGrid, name::String, f::Function)    

Adds a `nodeset::Dict{String, Set{Int}}` to the `grid` with key `name`. Has the same interface as `addcellset`. 
However, instead of mapping a cell id to the `String` key, a set of node ids is returned.
"""
function addnodeset!(grid::AbstractGrid, name::String, nodeid::Union{Vector{Int},Set{Int}})
    _check_setname(getnodesets(grid), name)
    grid.nodesets[name] = Set(nodeid)
    _warn_emptyset(getnodeset(grid, name), name)
    grid
end

function addnodeset!(grid::AbstractGrid, name::String, f::Function)
    _check_setname(getnodesets(grid), name)
    nodes = Set{Int}()
    for (i, n) in enumerate(getnodes(grid))
        f(n.x) && push!(nodes, i)
    end
    grid.nodesets[name] = nodes
    _warn_emptyset(getnodeset(grid, name), name)
    grid
end

"""
    getcoordinates!(x::Vector{Vec{dim,T}}, grid::AbstractGrid, cell::Int)
    getcoordinates!(x::Vector{Vec{dim,T}}, grid::AbstractGrid, cell::AbstractCell)

Fills the vector `x` with the coordinates of a cell defined by either its cellid or the cell object itself.
"""
@inline function getcoordinates!(x::Vector{Vec{dim,T}}, grid::Ferrite.AbstractGrid, cellid::Int) where {dim,T} 
    cell = getcells(grid, cellid)
    getcoordinates!(x, grid, cell)
end

@inline function getcoordinates!(x::Vector{Vec{dim,T}}, grid::Ferrite.AbstractGrid, cell::Ferrite.AbstractCell) where {dim,T}
    @inbounds for i in 1:length(x)
        x[i] = getcoordinates(getnodes(grid, cell.nodes[i]))
    end
    return x
end

@inline getcoordinates!(x::Vector{Vec{dim,T}}, grid::AbstractGrid, cell::CellIndex) where {dim, T} = getcoordinates!(x, grid, cell.idx)
@inline getcoordinates!(x::Vector{Vec{dim,T}}, grid::AbstractGrid, face::FaceIndex) where {dim, T} = getcoordinates!(x, grid, face.idx[1])

# TODO: Deprecate one of `cellcoords!` and `getcoordinates!`, as they do the same thing
cellcoords!(global_coords::Vector{Vec{dim,T}}, grid::AbstractGrid{dim}, i::Int) where {dim,T} = getcoordinates!(global_coords, grid, i) 

"""
    getcoordinates(grid::AbstractGrid, cell)
Return a vector with the coordinates of the vertices of cell number `cell`.
"""
@inline function getcoordinates(grid::AbstractGrid, cell::Int)
    dim = getdim(grid)
    T = get_coordinate_eltype(grid)
    _cell = getcells(grid, cell)
    N = nnodes(_cell)
    x = Vector{Vec{dim, T}}(undef, N)
    getcoordinates!(x, grid, _cell)
end
@inline getcoordinates(grid::AbstractGrid, cell::CellIndex) = getcoordinates(grid, cell.idx)
@inline getcoordinates(grid::AbstractGrid, face::FaceIndex) = getcoordinates(grid, face.idx[1])

<<<<<<< HEAD
function Base.show(io::IO, ::MIME"text/plain", grid::AbstractGrid)
=======
function cellnodes!(global_nodes::Vector{Int}, grid::AbstractGrid, i::Int)
    cell = getcells(grid, i)
    _cellnodes!(global_nodes, cell)
end
function _cellnodes!(global_nodes::Vector{Int}, cell::AbstractCell)
    @assert length(global_nodes) == nnodes(cell)
    @inbounds for i in 1:length(global_nodes)
        global_nodes[i] = cell.nodes[i]
    end
    return global_nodes
end

function Base.show(io::IO, ::MIME"text/plain", grid::Grid)
>>>>>>> f35b778b
    print(io, "$(typeof(grid)) with $(getncells(grid)) ")
    typestrs = sort!(collect(Set(repr(typeof(x)) for x in getcells(grid))))
    join(io, typestrs, '/')
    print(io, " cells and $(getnnodes(grid)) nodes")
end

# Functions to uniquely identify vertices, edges and faces, used when distributing
# dofs over a mesh. For this we can ignore the nodes on edged, faces and inside cells,
# we only need to use the nodes that are vertices.
# 1D: vertices
faces(c::Union{Line,QuadraticLine}) = (c.nodes[1], c.nodes[2])
vertices(c::Union{Line,Line2D,Line3D,QuadraticLine}) = (c.nodes[1], c.nodes[2])
# 2D: vertices, faces
faces(c::Line2D) = ((c.nodes[1],c.nodes[2]),)
vertices(c::Union{Triangle,QuadraticTriangle}) = (c.nodes[1], c.nodes[2], c.nodes[3])
faces(c::Union{Triangle,QuadraticTriangle}) = ((c.nodes[1],c.nodes[2]), (c.nodes[2],c.nodes[3]), (c.nodes[3],c.nodes[1]))
vertices(c::Union{Quadrilateral,Quadrilateral3D,QuadraticQuadrilateral}) = (c.nodes[1], c.nodes[2], c.nodes[3], c.nodes[4])
faces(c::Union{Quadrilateral,QuadraticQuadrilateral}) = ((c.nodes[1],c.nodes[2]), (c.nodes[2],c.nodes[3]), (c.nodes[3],c.nodes[4]), (c.nodes[4],c.nodes[1]))
# 3D: vertices, edges, faces
edges(c::Line3D) = ((c.nodes[1],c.nodes[2]),)
vertices(c::Union{Tetrahedron,QuadraticTetrahedron}) = (c.nodes[1], c.nodes[2], c.nodes[3], c.nodes[4])
edges(c::Union{Tetrahedron,QuadraticTetrahedron}) = ((c.nodes[1],c.nodes[2]), (c.nodes[2],c.nodes[3]), (c.nodes[3],c.nodes[1]), (c.nodes[1],c.nodes[4]), (c.nodes[2],c.nodes[4]), (c.nodes[3],c.nodes[4]))
faces(c::Union{Tetrahedron,QuadraticTetrahedron}) = ((c.nodes[1],c.nodes[3],c.nodes[2]), (c.nodes[1],c.nodes[2],c.nodes[4]), (c.nodes[2],c.nodes[3],c.nodes[4]), (c.nodes[1],c.nodes[4],c.nodes[3]))
vertices(c::Union{Hexahedron,Cell{3,20,6}}) = (c.nodes[1], c.nodes[2], c.nodes[3], c.nodes[4], c.nodes[5], c.nodes[6], c.nodes[7], c.nodes[8])
edges(c::Union{Hexahedron,Cell{3,20,6}}) = ((c.nodes[1],c.nodes[2]), (c.nodes[2],c.nodes[3]), (c.nodes[3],c.nodes[4]), (c.nodes[4],c.nodes[1]), (c.nodes[5],c.nodes[6]), (c.nodes[6],c.nodes[7]), (c.nodes[7],c.nodes[8]), (c.nodes[8],c.nodes[5]), (c.nodes[1],c.nodes[5]), (c.nodes[2],c.nodes[6]), (c.nodes[3],c.nodes[7]), (c.nodes[4],c.nodes[8]))
faces(c::Union{Hexahedron,Cell{3,20,6}}) = ((c.nodes[1],c.nodes[4],c.nodes[3],c.nodes[2]), (c.nodes[1],c.nodes[2],c.nodes[6],c.nodes[5]), (c.nodes[2],c.nodes[3],c.nodes[7],c.nodes[6]), (c.nodes[3],c.nodes[4],c.nodes[8],c.nodes[7]), (c.nodes[1],c.nodes[5],c.nodes[8],c.nodes[4]), (c.nodes[5],c.nodes[6],c.nodes[7],c.nodes[8]))
edges(c::Union{Quadrilateral3D}) = ((c.nodes[1],c.nodes[2]), (c.nodes[2],c.nodes[3]), (c.nodes[3],c.nodes[4]), (c.nodes[4],c.nodes[1]))
faces(c::Union{Quadrilateral3D}) = ((c.nodes[1],c.nodes[2],c.nodes[3],c.nodes[4]),)

# random stuff
default_interpolation(::Union{Type{Line},Type{Line2D},Type{Line3D}}) = Lagrange{1,RefCube,1}()
default_interpolation(::Type{QuadraticLine}) = Lagrange{1,RefCube,2}()
default_interpolation(::Type{Triangle}) = Lagrange{2,RefTetrahedron,1}()
default_interpolation(::Type{QuadraticTriangle}) = Lagrange{2,RefTetrahedron,2}()
default_interpolation(::Union{Type{Quadrilateral},Type{Quadrilateral3D}}) = Lagrange{2,RefCube,1}()
default_interpolation(::Type{QuadraticQuadrilateral}) = Lagrange{2,RefCube,2}()
default_interpolation(::Type{Tetrahedron}) = Lagrange{3,RefTetrahedron,1}()
default_interpolation(::Type{QuadraticTetrahedron}) = Lagrange{3,RefTetrahedron,2}()
default_interpolation(::Type{Hexahedron}) = Lagrange{3,RefCube,1}()
default_interpolation(::Type{Cell{3,20,6}}) = Serendipity{3,RefCube,2}()

boundaryfunction(::Type{FaceIndex}) = Ferrite.faces
boundaryfunction(::Type{EdgeIndex}) = Ferrite.edges
boundaryfunction(::Type{VertexIndex}) = Ferrite.vertices

for INDEX in (:VertexIndex, :EdgeIndex, :FaceIndex)
    @eval begin  
        #Constructor
        ($INDEX)(a::Int, b::Int) = ($INDEX)((a,b))

        Base.getindex(I::($INDEX), i::Int) = I.idx[i]
        
        #To be able to do a,b = faceidx
        Base.iterate(I::($INDEX), state::Int=1) = (state==3) ?  nothing : (I[state], state+1)

        #For (cellid, faceidx) in faceset
        Base.in(v::Tuple{Int, Int}, s::Set{$INDEX}) = in($INDEX(v), s)
    end
end<|MERGE_RESOLUTION|>--- conflicted
+++ resolved
@@ -712,9 +712,6 @@
 @inline getcoordinates(grid::AbstractGrid, cell::CellIndex) = getcoordinates(grid, cell.idx)
 @inline getcoordinates(grid::AbstractGrid, face::FaceIndex) = getcoordinates(grid, face.idx[1])
 
-<<<<<<< HEAD
-function Base.show(io::IO, ::MIME"text/plain", grid::AbstractGrid)
-=======
 function cellnodes!(global_nodes::Vector{Int}, grid::AbstractGrid, i::Int)
     cell = getcells(grid, i)
     _cellnodes!(global_nodes, cell)
@@ -727,8 +724,7 @@
     return global_nodes
 end
 
-function Base.show(io::IO, ::MIME"text/plain", grid::Grid)
->>>>>>> f35b778b
+function Base.show(io::IO, ::MIME"text/plain", grid::AbstractGrid)
     print(io, "$(typeof(grid)) with $(getncells(grid)) ")
     typestrs = sort!(collect(Set(repr(typeof(x)) for x in getcells(grid))))
     join(io, typestrs, '/')
