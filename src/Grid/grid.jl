#########################
# Main types for meshes #
#########################
"""
    Node{dim, T}

A `Node` is a point in space.

# Fields
- `x::Vec{dim,T}`: stores the coordinates
"""
struct Node{dim,T}
    x::Vec{dim,T}
end
Node(x::NTuple{dim,T}) where {dim,T} = Node(Vec{dim,T}(x))
getcoordinates(n::Node) = n.x
get_coordinate_eltype(::Node{dim,T}) where {dim,T} = T
<<<<<<< HEAD

=======
>>>>>>> 930887e9

abstract type AbstractCell{dim,N,M} end
"""
    Cell{dim,N,M} <: AbstractCell{dim,N,M}
A `Cell` is a sub-domain defined by a collection of `Node`s as it's vertices.
However, a `cell` is not defined by the nodes but rather by the global node ids.
The parameter `dim` refers here to the geometrical/ambient dimension, i.e. the dimension of the `nodes` in the grid and **not** the topological dimension of the cell.
A `Cell` has `N` nodes and `M` faces.

# Fields
- `nodes::Ntuple{N,Int}`: N-tuple that stores the node ids. The ordering defines a cell's and its subentities' orientations.
"""
struct Cell{dim,N,M} <: AbstractCell{dim,N,M}
    nodes::NTuple{N,Int}
end
nfaces(c::C) where {C<:AbstractCell} = nfaces(typeof(c))
nfaces(::Type{<:AbstractCell{dim,N,M}}) where {dim,N,M} = M
nnodes(c::C) where {C<:AbstractCell} = nnodes(typeof(c))
nnodes(::Type{<:AbstractCell{dim,N,M}}) where {dim,N,M} = N

# Typealias for commonly used cells
const implemented_celltypes = (
    (const Line  = Cell{1,2,2}),
    (const Line2D = Cell{2,2,1}),
    (const Line3D = Cell{3,2,0}),
    (const QuadraticLine = Cell{1,3,2}),
    
    (const Triangle = Cell{2,3,3}),
    (const QuadraticTriangle = Cell{2,6,3}),
    
    (const Quadrilateral = Cell{2,4,4}),
    (const Quadrilateral3D = Cell{3,4,1}),
    (const QuadraticQuadrilateral = Cell{2,9,4}),
    
    (const Tetrahedron = Cell{3,4,4}),
    (const QuadraticTetrahedron = Cell{3,10,4}),
    
    (const Hexahedron = Cell{3,8,6}),
    (Cell{2,20,6})
)

"""
A `CellIndex` wraps an Int and corresponds to a cell with that number in the mesh
"""
struct CellIndex
    idx::Int
end

"""
A `FaceIndex` wraps an (Int, Int) and defines a local face by pointing to a (cell, face).
"""
struct FaceIndex <: BoundaryIndex
    idx::Tuple{Int,Int} # cell and side
end

"""
A `EdgeIndex` wraps an (Int, Int) and defines a local edge by pointing to a (cell, edge).
"""
struct EdgeIndex <: BoundaryIndex
    idx::Tuple{Int,Int} # cell and side
end

"""
A `VertexIndex` wraps an (Int, Int) and defines a local vertex by pointing to a (cell, vert).
"""
struct VertexIndex <: BoundaryIndex
    idx::Tuple{Int,Int} # cell and side
end

struct EntityNeighborhood{T<:Union{BoundaryIndex,CellIndex}}
    neighbor_info::Vector{T}
end

EntityNeighborhood(info::T) where T <: BoundaryIndex = EntityNeighborhood([info])
Base.zero(::Type{EntityNeighborhood{T}}) where T = EntityNeighborhood(T[])
Base.zero(::Type{EntityNeighborhood}) = EntityNeighborhood(BoundaryIndex[])
Base.length(n::EntityNeighborhood) = length(n.neighbor_info)
Base.getindex(n::EntityNeighborhood,i) = getindex(n.neighbor_info,i)
Base.firstindex(n::EntityNeighborhood) = 1
Base.lastindex(n::EntityNeighborhood) = length(n.neighbor_info)
Base.:(==)(n1::EntityNeighborhood, n2::EntityNeighborhood) = n1.neighbor_info == n2.neighbor_info
Base.iterate(n::EntityNeighborhood, state=1) = iterate(n.neighbor_info,state)

function Base.:+(n1::EntityNeighborhood, n2::EntityNeighborhood)
    neighbor_info = [n1.neighbor_info; n2.neighbor_info]
    return EntityNeighborhood(neighbor_info)
end

function Base.show(io::IO, ::MIME"text/plain", n::EntityNeighborhood)
    if length(n) == 0
        println(io, "No EntityNeighborhood")
    elseif length(n) == 1
        println(io, "$(n.neighbor_info[1])")
    else
        println(io, "$(n.neighbor_info...)")
    end
end

"""
    face_npoints(::AbstractCell{dim,N,M)
Specifies for each subtype of AbstractCell how many nodes form a face
"""
face_npoints(::Cell{2,N,M}) where {N,M} = 2
face_npoints(::Cell{3,4,1}) = 4 #not sure how to handle embedded cells e.g. Quadrilateral3D
"""
    edge_npoints(::AbstractCell{dim,N,M)
Specifies for each subtype of AbstractCell how many nodes form an edge
"""
edge_npoints(::Cell{3,4,1}) = 2 #not sure how to handle embedded cells e.g. Quadrilateral3D
face_npoints(::Cell{3,N,6}) where N = 4
face_npoints(::Cell{3,N,4}) where N = 3
edge_npoints(::Cell{3,N,M}) where {N,M} = 2

getdim(::Cell{dim}) where dim = dim

abstract type AbstractTopology end

"""
    ExclusiveTopology(cells::Vector{C}) where C <: AbstractCell
`ExclusiveTopology` saves topological (connectivity) data of the grid. The constructor works with an `AbstractCell`
vector for all cells that dispatch `vertices`, `faces` and in 3D `edges` as well as the utility functions
`face_npoints` and `edge_npoints`.
The struct saves the highest dimensional neighborhood, i.e. if something is connected by a face and an
 edge only the face neighborhood is saved. The lower dimensional neighborhood is recomputed, if needed.

# Fields
- `vertex_to_cell::Dict{Int,Vector{Int}}`: global vertex id to all cells containing the vertex
- `cell_neighbor::Vector{EntityNeighborhood{CellIndex}}`: cellid to all connected cells
- `face_neighbor::SparseMatrixCSC{EntityNeighborhood,Int}`: `face_neighbor[cellid,local_face_id]` -> neighboring face
- `vertex_neighbor::SparseMatrixCSC{EntityNeighborhood,Int}`: `vertex_neighbor[cellid,local_vertex_id]` -> neighboring vertex
- `edge_neighbor::SparseMatrixCSC{EntityNeighborhood,Int}`: `edge_neighbor[cellid_local_vertex_id]` -> neighboring edge
- `vertex_vertex_neighbor::Dict{Int,EntityNeighborhood{VertexIndex}}`: global vertex id -> all connected vertices by edge or face
- `face_skeleton::Vector{FaceIndex}`: list of unique faces in the grid
"""
struct ExclusiveTopology <: AbstractTopology
    # maps a global vertex id to all cells containing the vertex
    vertex_to_cell::Dict{Int,Vector{Int}}
    # index of the vector = cell id ->  all other connected cells
    cell_neighbor::Vector{EntityNeighborhood{CellIndex}}
    # face_neighbor[cellid,local_face_id] -> exclusive connected entities (not restricted to one entity)
    face_neighbor::SparseMatrixCSC{EntityNeighborhood,Int}
    # vertex_neighbor[cellid,local_vertex_id] -> exclusive connected entities to the given vertex
    vertex_neighbor::SparseMatrixCSC{EntityNeighborhood,Int}
    # edge_neighbor[cellid,local_edge_id] -> exclusive connected entities of the given edge
    edge_neighbor::SparseMatrixCSC{EntityNeighborhood,Int}
    # maps global vertex id to all directly (by edge or face) connected vertices (no diagonal connection considered)
    vertex_vertex_neighbor::Dict{Int,EntityNeighborhood{VertexIndex}}
    # list of unique faces in the grid given as FaceIndex
    face_skeleton::Vector{FaceIndex}
end

function ExclusiveTopology(cells::Vector{C}) where C <: AbstractCell
    cell_vertices_table = vertices.(cells) #needs generic interface for <: AbstractCell
    vertex_cell_table = Dict{Int,Vector{Int}}()

    for (cellid, cell_nodes) in enumerate(cell_vertices_table)
       for node in cell_nodes
            if haskey(vertex_cell_table, node)
                push!(vertex_cell_table[node], cellid)
            else
                vertex_cell_table[node] = [cellid]
            end
        end
    end

    I_face = Int[]; J_face = Int[]; V_face = EntityNeighborhood[]
    I_edge = Int[]; J_edge = Int[]; V_edge = EntityNeighborhood[]
    I_vertex = Int[]; J_vertex = Int[]; V_vertex = EntityNeighborhood[]
    cell_neighbor_table = Vector{EntityNeighborhood{CellIndex}}(undef, length(cells))

    for (cellid, cell) in enumerate(cells)
        #cell neighborhood
        cell_neighbors = getindex.((vertex_cell_table,), cell_vertices_table[cellid]) # cell -> vertex -> cell
        cell_neighbors = unique(reduce(vcat,cell_neighbors)) # non unique list initially
        filter!(x->x!=cellid, cell_neighbors) # get rid of self neighborhood
        cell_neighbor_table[cellid] = EntityNeighborhood(CellIndex.(cell_neighbors))

        for neighbor in cell_neighbors
            neighbor_local_ids = findall(x->x in cell.nodes, cells[neighbor].nodes)
            cell_local_ids = findall(x->x in cells[neighbor].nodes, cell.nodes)
            # vertex neighbor
            if length(cell_local_ids) == 1
                _vertex_neighbor!(V_vertex, I_vertex, J_vertex, cellid, cell, neighbor_local_ids, neighbor, cells[neighbor])
            # face neighbor
            elseif length(cell_local_ids) == face_npoints(cell)
                _face_neighbor!(V_face, I_face, J_face, cellid, cell, neighbor_local_ids, neighbor, cells[neighbor])
            # edge neighbor
            elseif getdim(cell) > 2 && length(cell_local_ids) == edge_npoints(cell)
                _edge_neighbor!(V_edge, I_edge, J_edge, cellid, cell, neighbor_local_ids, neighbor, cells[neighbor])
            end
        end
    end

    face_neighbor = sparse(I_face,J_face,V_face)
    vertex_neighbor = sparse(I_vertex,J_vertex,V_vertex)
    edge_neighbor = sparse(I_edge,J_edge,V_edge)

    vertex_vertex_table = Dict{Int,EntityNeighborhood}()
    vertex_vertex_global = Dict{Int,Vector{Int}}()
    # Vertex Connectivity
    for global_vertexid in keys(vertex_cell_table)
        #Cellset that contains given vertex
        cellset = vertex_cell_table[global_vertexid]
        vertex_neighbors_local = VertexIndex[]
        vertex_neighbors_global = Int[]
        for cell in cellset
            neighbor_boundary = getdim(cells[cell]) == 2 ? [faces(cells[cell])...] : [edges(cells[cell])...] #get lowest dimension boundary
            neighbor_connected_faces = neighbor_boundary[findall(x->global_vertexid in x, neighbor_boundary)]
            neighbor_vertices_global = getindex.(neighbor_connected_faces, findfirst.(x->x!=global_vertexid,neighbor_connected_faces))
            neighbor_vertices_local= [VertexIndex(cell,local_vertex) for local_vertex in findall(x->x in neighbor_vertices_global, vertices(cells[cell]))]
            append!(vertex_neighbors_local, neighbor_vertices_local)
            append!(vertex_neighbors_global, neighbor_vertices_global)
        end
        vertex_vertex_table[global_vertexid] =  EntityNeighborhood(vertex_neighbors_local)
        vertex_vertex_global[global_vertexid] = vertex_neighbors_global
    end

    # Face Skeleton
    face_skeleton_global = Set{NTuple}()
    face_skeleton_local = Vector{FaceIndex}()
    fs_length = length(face_skeleton_global)
    for (cellid,cell) in enumerate(cells)
        for (local_face_id,face) in enumerate(faces(cell))
            push!(face_skeleton_global, sortface(face))
            fs_length_new = length(face_skeleton_global)
            if fs_length != fs_length_new
                push!(face_skeleton_local, FaceIndex(cellid,local_face_id))
                fs_length = fs_length_new
            end
        end
    end
    return ExclusiveTopology(vertex_cell_table,cell_neighbor_table,face_neighbor,vertex_neighbor,edge_neighbor,vertex_vertex_table,face_skeleton_local)
end

function _vertex_neighbor!(V_vertex, I_vertex, J_vertex, cellid, cell, neighbor, neighborid, neighbor_cell)
    vertex_neighbor = VertexIndex((neighborid, neighbor[1]))
    cell_vertex_id = findfirst(x->x==neighbor_cell.nodes[neighbor[1]], cell.nodes)
    push!(V_vertex,EntityNeighborhood(vertex_neighbor))
    push!(I_vertex,cellid)
    push!(J_vertex,cell_vertex_id)
end

function _edge_neighbor!(V_edge, I_edge, J_edge, cellid, cell, neighbor, neighborid, neighbor_cell)
    neighbor_edge = neighbor_cell.nodes[neighbor]
    if getdim(neighbor_cell) < 3
        neighbor_edge_id = findfirst(x->issubset(x,neighbor_edge), faces(neighbor_cell))
        edge_neighbor = FaceIndex((neighborid, neighbor_edge_id))
    else
        neighbor_edge_id = findfirst(x->issubset(x,neighbor_edge), edges(neighbor_cell))
        edge_neighbor = EdgeIndex((neighborid, neighbor_edge_id))
    end
    cell_edge_id = findfirst(x->issubset(x,neighbor_edge),edges(cell))
    push!(V_edge, EntityNeighborhood(edge_neighbor))
    push!(I_edge, cellid)
    push!(J_edge, cell_edge_id)
end

function _face_neighbor!(V_face, I_face, J_face, cellid, cell, neighbor, neighborid, neighbor_cell)
    neighbor_face = neighbor_cell.nodes[neighbor]
    if getdim(neighbor_cell) == getdim(cell)
        neighbor_face_id = findfirst(x->issubset(x,neighbor_face), faces(neighbor_cell))
        face_neighbor = FaceIndex((neighborid, neighbor_face_id))
    else
        neighbor_face_id = findfirst(x->issubset(x,neighbor_face), edges(neighbor_cell))
        face_neighbor = EdgeIndex((neighborid, neighbor_face_id))
    end
    cell_face_id = findfirst(x->issubset(x,neighbor_face),faces(cell))
    push!(V_face, EntityNeighborhood(face_neighbor))
    push!(I_face, cellid)
    push!(J_face, cell_face_id)
end

getcells(neighbor::EntityNeighborhood{T}) where T <: BoundaryIndex = first.(neighbor.neighbor_info)
getcells(neighbor::EntityNeighborhood{CellIndex}) = getproperty.(neighbor.neighbor_info, :idx)
getcells(neighbors::Vector{T}) where T <: EntityNeighborhood = reduce(vcat, getcells.(neighbors))
getcells(neighbors::Vector{T}) where T <: BoundaryIndex = getindex.(neighbors,1)

abstract type AbstractGrid{dim} end

ExclusiveTopology(grid::AbstractGrid) = ExclusiveTopology(getcells(grid))

"""
    Grid{dim, C<:AbstractCell, T<:Real} <: AbstractGrid}

A `Grid` is a collection of `Cells` and `Node`s which covers the computational domain, together with Sets of cells, nodes and faces.
There are multiple helper structures to apply boundary conditions or define subdomains. They are gathered in the `cellsets`, `nodesets`,
`facesets`, `edgesets` and `vertexsets`.

# Fields
- `cells::Vector{C}`: stores all cells of the grid
- `nodes::Vector{Node{dim,T}}`: stores the `dim` dimensional nodes of the grid
- `cellsets::Dict{String,Set{Int}}`: maps a `String` key to a `Set` of cell ids
- `nodesets::Dict{String,Set{Int}}`: maps a `String` key to a `Set` of global node ids
- `facesets::Dict{String,Set{FaceIndex}}`: maps a `String` to a `Set` of `Set{FaceIndex} (global_cell_id, local_face_id)`
- `edgesets::Dict{String,Set{EdgeIndex}}`: maps a `String` to a `Set` of `Set{EdgeIndex} (global_cell_id, local_edge_id`
- `vertexsets::Dict{String,Set{VertexIndex}}`: maps a `String` key to a `Set` of local vertex ids
- `boundary_matrix::SparseMatrixCSC{Bool,Int}`: optional, only needed by `onboundary` to check if a cell is on the boundary, see, e.g. Helmholtz example
"""
mutable struct Grid{dim,C<:AbstractCell,T<:Real} <: AbstractGrid{dim}
    cells::Vector{C}
    nodes::Vector{Node{dim,T}}
    # Sets
    cellsets::Dict{String,Set{Int}}
    nodesets::Dict{String,Set{Int}}
    facesets::Dict{String,Set{FaceIndex}}
    edgesets::Dict{String,Set{EdgeIndex}}
    vertexsets::Dict{String,Set{VertexIndex}}
    # Boundary matrix (faces per cell × cell)
    boundary_matrix::SparseMatrixCSC{Bool,Int}
end

function Grid(cells::Vector{C},
              nodes::Vector{Node{dim,T}};
              cellsets::Dict{String,Set{Int}}=Dict{String,Set{Int}}(),
              nodesets::Dict{String,Set{Int}}=Dict{String,Set{Int}}(),
              facesets::Dict{String,Set{FaceIndex}}=Dict{String,Set{FaceIndex}}(),
              edgesets::Dict{String,Set{EdgeIndex}}=Dict{String,Set{EdgeIndex}}(),
              vertexsets::Dict{String,Set{VertexIndex}}=Dict{String,Set{VertexIndex}}(),
              boundary_matrix::SparseMatrixCSC{Bool,Int}=spzeros(Bool, 0, 0)) where {dim,C,T}
    return Grid(cells, nodes, cellsets, nodesets, facesets, edgesets, vertexsets, boundary_matrix)
end

##########################
# Grid utility functions #
##########################
"""
    getneighborhood(top::ExclusiveTopology, grid::Grid{dim,C,T}, cellidx::CellIndex, include_self=false)
    getneighborhood(top::ExclusiveTopology, grid::Grid{dim,C,T}, faceidx::FaceIndex, include_self=false)
    getneighborhood(top::ExclusiveTopology, grid::Grid{dim,C,T}, vertexidx::VertexIndex, include_self=false)
    getneighborhood(top::ExclusiveTopology, grid::Grid{dim,C,T}, edgeidx::EdgeIndex, include_self=false)

Returns all directly connected entities of the same type, i.e. calling the function with a `VertexIndex` will return
a list of directly connected vertices (connected via face/edge). If `include_self` is true, the given `*Index` is included
in the returned list.

!!! warning
    This feature is highly experimental and very likely subjected to interface changes in the future.
"""
function getneighborhood(top::ExclusiveTopology, grid::AbstractGrid, cellidx::CellIndex, include_self=false)
    patch = getcells(top.cell_neighbor[cellidx.idx])
    if include_self
        return [patch; cellidx.idx]
    else
        return patch
    end
end

function getneighborhood(top::ExclusiveTopology, grid::AbstractGrid, faceidx::FaceIndex, include_self=false)
    # TODO cleaner solution...
    data = faceidx[2] <= size(top.face_neighbor, 2) ? top.face_neighbor[faceidx[1],faceidx[2]].neighbor_info : []
    if include_self
        return [data; faceidx]
    else
        return data
    end
end

function getneighborhood(top::ExclusiveTopology, grid::AbstractGrid, vertexidx::VertexIndex, include_self=false)
    cellid, local_vertexid = vertexidx[1], vertexidx[2]
    cell_vertices = vertices(getcells(grid,cellid))
    global_vertexid = cell_vertices[local_vertexid]
    if include_self
        myself = Dict{Int,Int}()
        result = copy(top.vertex_vertex_neighbor[global_vertexid].neighbor_info)
        push!(result, vertexidx)
        for neighbor ∈ top.vertex_vertex_neighbor[global_vertexid].neighbor_info
            other_cellid = neighbor[1]
            for (other_local_vertexid, other_vertex) ∈ enumerate(vertices(getcells(grid,other_cellid)))
                if global_vertexid==other_vertex
                    myself[other_cellid] = other_local_vertexid
                end
            end
        end
        for (other_cellid, other_local_vertexid) ∈ myself
            push!(result, VertexIndex(other_cellid, other_local_vertexid))
        end
        return result
    else
        return top.vertex_vertex_neighbor[global_vertexid].neighbor_info
    end
end

function getneighborhood(top::ExclusiveTopology, grid::AbstractGrid{3}, edgeidx::EdgeIndex, include_self=false)
    cellid, local_edgeidx = edgeidx[1], edgeidx[2]
    cell_edges = edges(getcells(grid,cellid))
    nonlocal_edgeid = cell_edges[local_edgeidx]
    # TODO cleaner solution...
    data = local_edgeidx <= size(top.edge_neighbor, 2) ? top.edge_neighbor[cellid, local_edgeidx].neighbor_info : []
    if include_self
        cell_neighbors = getneighborhood(top,grid,CellIndex(cellid))
        self_reference_local = EdgeIndex[]
        for cellid in cell_neighbors
            local_neighbor_edgeid = findfirst(x->issubset(x,nonlocal_edgeid),edges(getcells(grid,cellid)))
            local_neighbor_edgeid === nothing && continue
            local_edge = EdgeIndex(cellid,local_neighbor_edgeid)
            push!(self_reference_local, local_edge)
        end
        return unique([data; self_reference_local; edgeidx])
    else
        return unique(data)
    end
end


"""
    faceskeleton(grid) -> Vector{FaceIndex}
Returns an iterateable face skeleton. The skeleton consists of `FaceIndex` that can be used to `reinit`
`FaceValues`.
"""
faceskeleton(top::ExclusiveTopology, grid::AbstractGrid) =  top.face_skeleton

toglobal(grid::AbstractGrid,vertexidx::VertexIndex) = vertices(getcells(grid,vertexidx[1]))[vertexidx[2]]
toglobal(grid::AbstractGrid,vertexidx::Vector{VertexIndex}) = unique(toglobal.((grid,),vertexidx))

toglobal(grid::AbstractGrid,faceidx::FaceIndex) = sortface(faces(getcells(grid,faceidx[1]))[faceidx[2]])
toglobal(grid::AbstractGrid,faceidx::Vector{FaceIndex}) = unique(toglobal.((grid,),faceidx))

toglobal(grid::AbstractGrid,edgeidx::EdgeIndex) = sortedge(edges(getcells(grid,edgeidx[1]))[edgeidx[2]])[1]
toglobal(grid::AbstractGrid,edgeidx::Vector{EdgeIndex}) = unique(toglobal.((grid,),edgeidx))

@inline getdim(::AbstractGrid{dim}) where {dim} = dim
"""
    getcells(grid::AbstractGrid)
    getcells(grid::AbstractGrid, v::Union{Int,Vector{Int}}
    getcells(grid::AbstractGrid, setname::String)

Returns either all `cells::Collection{C<:AbstractCell}` of a `<:AbstractGrid` or a subset based on an `Int`, `Vector{Int}` or `String`.
Whereas the last option tries to call a `cellset` of the `grid`. `Collection` can be any indexable type, for `Grid` it is `Vector{C<:AbstractCell}`.
"""
@inline getcells(grid::AbstractGrid) = grid.cells
@inline getcells(grid::AbstractGrid, v::Union{Int, Vector{Int}}) = grid.cells[v]
@inline getcells(grid::AbstractGrid, setname::String) = grid.cells[collect(getcellset(grid,setname))]
"Returns the number of cells in the `<:AbstractGrid`."
@inline getncells(grid::AbstractGrid) = length(grid.cells)
"Returns the celltype of the `<:AbstractGrid`."
@inline getcelltype(grid::AbstractGrid) = eltype(grid.cells)
@inline getcelltype(grid::AbstractGrid, i::Int) = typeof(grid.cells[i])

"""
    getnodes(grid::AbstractGrid)
    getnodes(grid::AbstractGrid, v::Union{Int,Vector{Int}}
    getnodes(grid::AbstractGrid, setname::String)

Returns either all `nodes::Collection{N}` of a `<:AbstractGrid` or a subset based on an `Int`, `Vector{Int}` or `String`.
The last option tries to call a `nodeset` of the `<:AbstractGrid`. `Collection{N}` refers to some indexable collection where each element corresponds
to a Node.
"""
@inline getnodes(grid::AbstractGrid) = grid.nodes
@inline getnodes(grid::AbstractGrid, v::Union{Int, Vector{Int}}) = grid.nodes[v]
@inline getnodes(grid::AbstractGrid, setname::String) = grid.nodes[collect(getnodeset(grid,setname))]
"Returns the number of nodes in the grid."
@inline getnnodes(grid::AbstractGrid) = length(grid.nodes)
"Returns the number of nodes of the `i`-th cell."
@inline nnodes_per_cell(grid::AbstractGrid, i::Int=1) = nnodes(grid.cells[i])
"Return the number type of the nodal coordinates."
@inline get_coordinate_eltype(grid::AbstractGrid) = get_coordinate_eltype(first(getnodes(grid)))

"""
    getcellset(grid::AbstractGrid, setname::String)

Returns all cells as cellid in a `Set` of a given `setname`.
"""
@inline getcellset(grid::AbstractGrid, setname::String) = grid.cellsets[setname]
"""
    getcellsets(grid::AbstractGrid)

Returns all cellsets of the `grid`.
"""
@inline getcellsets(grid::AbstractGrid) = grid.cellsets

"""
    getnodeset(grid::AbstractGrid, setname::String)

Returns all nodes as nodeid in a `Set` of a given `setname`.
"""
@inline getnodeset(grid::AbstractGrid, setname::String) = grid.nodesets[setname]
"""
    getnodesets(grid::AbstractGrid)

Returns all nodesets of the `grid`.
"""
@inline getnodesets(grid::AbstractGrid) = grid.nodesets

"""
    getfaceset(grid::AbstractGrid, setname::String)

Returns all faces as `FaceIndex` in a `Set` of a given `setname`.
"""
@inline getfaceset(grid::AbstractGrid, setname::String) = grid.facesets[setname]
"""
    getfacesets(grid::AbstractGrid)

Returns all facesets of the `grid`.
"""
@inline getfacesets(grid::AbstractGrid) = grid.facesets

"""
    getedgeset(grid::AbstractGrid, setname::String)

Returns all edges as `EdgeIndex` in a `Set` of a given `setname`.
"""
@inline getedgeset(grid::AbstractGrid, setname::String) = grid.edgesets[setname]
"""
    getedgesets(grid::AbstractGrid)

Returns all edge sets of the grid.
"""
@inline getedgesets(grid::AbstractGrid) = grid.edgesets

"""
    getedgeset(grid::AbstractGrid, setname::String)

Returns all vertices as `VertexIndex` in a `Set` of a given `setname`.
"""
@inline getvertexset(grid::AbstractGrid, setname::String) = grid.vertexsets[setname]
"""
    getvertexsets(grid::AbstractGrid)

Returns all vertex sets of the grid.
"""
@inline getvertexsets(grid::AbstractGrid) = grid.vertexsets

n_faces_per_cell(grid::Grid) = nfaces(eltype(grid.cells))

"""
    function compute_vertex_values(grid::AbstractGrid, f::Function)
    function compute_vertex_values(grid::AbstractGrid, v::Vector{Int}, f::Function)
    function compute_vertex_values(grid::AbstractGrid, set::String, f::Function)

Given a `grid` and some function `f`, `compute_vertex_values` computes all nodal values,
 i.e. values at the nodes,  of the function `f`.
The function implements two dispatches, where only a subset of the grid's node is used.

```julia
    compute_vertex_values(grid, x -> sin(x[1]) + cos([2]))
    compute_vertex_values(grid, [9, 6, 3], x -> sin(x[1]) + cos([2])) #compute function values at nodes with id 9,6,3
    compute_vertex_values(grid, "right", x -> sin(x[1]) + cos([2])) #compute function values at nodes belonging to nodeset right
```

"""
@inline function compute_vertex_values(nodes::Vector{Node{dim,T}}, f::Function) where{dim,T}
    map(n -> f(getcoordinates(n)), nodes)
end

@inline function compute_vertex_values(grid::AbstractGrid, f::Function)
    compute_vertex_values(getnodes(grid), f::Function)
end

@inline function compute_vertex_values(grid::AbstractGrid, v::Vector{Int}, f::Function)
    compute_vertex_values(getnodes(grid, v), f::Function)
end

@inline function compute_vertex_values(grid::AbstractGrid, set::String, f::Function)
    compute_vertex_values(getnodes(grid, set), f::Function)
end

# Transformations
"""
    transform!(grid::Abstractgrid, f::Function)

Transform all nodes of the `grid` based on some transformation function `f`.
"""
function transform!(g::AbstractGrid, f::Function)
    c = similar(g.nodes)
    for i in 1:length(c)
        c[i] = Node(f(g.nodes[i].x))
    end
    copyto!(g.nodes, c)
    g
end

# Sets

_check_setname(dict, name) = haskey(dict, name) && throw(ArgumentError("there already exists a set with the name: $name"))
_warn_emptyset(set, name) = length(set) == 0 && @warn("no entities added to the set with name: $name")

"""
    addcellset!(grid::AbstractGrid, name::String, cellid::Union{Set{Int}, Vector{Int}})
    addcellset!(grid::AbstractGrid, name::String, f::function; all::Bool=true)

Adds a cellset to the grid with key `name`.
Cellsets are typically used to define subdomains of the problem, e.g. two materials in the computational domain.
The `MixedDofHandler` can construct different fields which live not on the whole domain, but rather on a cellset.
<<<<<<< HEAD
=======
`all=true` implies that `f(x)` must return `true` for all nodal coordinates `x` in the cell if the cell
should be added to the set, otherwise it suffices that `f(x)` returns `true` for one node. 
>>>>>>> 930887e9

```julia
addcellset!(grid, "left", Set((1,3))) #add cells with id 1 and 3 to cellset left
addcellset!(grid, "right", x -> norm(x[1]) < 2.0 ) #add cell to cellset right, if x[1] of each cell's node is smaller than 2.0
```
"""
function addcellset!(grid::AbstractGrid, name::String, cellid::Union{Set{Int},Vector{Int}})
    _check_setname(grid.cellsets,  name)
    cells = Set(cellid)
    _warn_emptyset(cells, name)
    grid.cellsets[name] = cells
    grid
end

function addcellset!(grid::AbstractGrid, name::String, f::Function; all::Bool=true)
    _check_setname(grid.cellsets, name)
    cells = Set{Int}()
    for (i, cell) in enumerate(getcells(grid))
        pass = all
        for node_idx in cell.nodes
            node = grid.nodes[node_idx]
            v = f(node.x)
            all ? (!v && (pass = false; break)) : (v && (pass = true; break))
        end
        pass && push!(cells, i)
    end
    _warn_emptyset(cells, name)
    grid.cellsets[name] = cells
    grid
end

"""
    addfaceset!(grid::AbstractGrid, name::String, faceid::Union{Set{FaceIndex},Vector{FaceIndex}})
    addfaceset!(grid::AbstractGrid, name::String, f::Function; all::Bool=true)

Adds a faceset to the grid with key `name`.
A faceset maps a `String` key to a `Set` of tuples corresponding to `(global_cell_id, local_face_id)`.
Facesets are used to initialize `Dirichlet` structs, that are needed to specify the boundary for the `ConstraintHandler`.
`all=true` implies that `f(x)` must return `true` for all nodal coordinates `x` on the face if the face
should be added to the set, otherwise it suffices that `f(x)` returns `true` for one node. 

```julia
addfaceset!(gird, "right", Set(((2,2),(4,2))) #see grid manual example for reference
addfaceset!(grid, "clamped", x -> norm(x[1]) ≈ 0.0) #see incompressible elasticity example for reference
```
"""
addfaceset!(grid::Grid, name::String, set::Union{Set{FaceIndex},Vector{FaceIndex}}) =
    _addset!(grid, name, set, grid.facesets)
addedgeset!(grid::Grid, name::String, set::Union{Set{EdgeIndex},Vector{EdgeIndex}}) =
    _addset!(grid, name, set, grid.edgesets)
addvertexset!(grid::Grid, name::String, set::Union{Set{VertexIndex},Vector{VertexIndex}}) =
    _addset!(grid, name, set, grid.vertexsets)
function _addset!(grid::AbstractGrid, name::String, _set, dict::Dict)
    _check_setname(dict, name)
    set = Set(_set)
    _warn_emptyset(set, name)
    dict[name] = set
    grid
end

addfaceset!(grid::AbstractGrid, name::String, f::Function; all::Bool=true) =
    _addset!(grid, name, f, Ferrite.faces, grid.facesets, FaceIndex; all=all)
addedgeset!(grid::AbstractGrid, name::String, f::Function; all::Bool=true) =
    _addset!(grid, name, f, Ferrite.edges, grid.edgesets, EdgeIndex; all=all)
addvertexset!(grid::AbstractGrid, name::String, f::Function; all::Bool=true) =
    _addset!(grid, name, f, Ferrite.vertices, grid.vertexsets, VertexIndex; all=all)
function _addset!(grid::AbstractGrid, name::String, f::Function, _ftype::Function, dict::Dict, _indextype::Type; all::Bool=true)
    _check_setname(dict, name)
    _set = Set{_indextype}()
    for (cell_idx, cell) in enumerate(getcells(grid))
        for (face_idx, face) in enumerate(_ftype(cell))
            pass = all
            for node_idx in face
                v = f(grid.nodes[node_idx].x)
                all ? (!v && (pass = false; break)) : (v && (pass = true; break))
            end
            pass && push!(_set, _indextype(cell_idx, face_idx))
        end
    end
    _warn_emptyset(_set, name)
    dict[name] = _set
    grid
end

"""
    addnodeset!(grid::AbstractGrid, name::String, nodeid::Union{Vector{Int},Set{Int}})
    addnodeset!(grid::AbstractGrid, name::String, f::Function)

Adds a `nodeset::Dict{String, Set{Int}}` to the `grid` with key `name`. Has the same interface as `addcellset`.
However, instead of mapping a cell id to the `String` key, a set of node ids is returned.
"""
function addnodeset!(grid::AbstractGrid, name::String, nodeid::Union{Vector{Int},Set{Int}})
    _check_setname(grid.nodesets, name)
    grid.nodesets[name] = Set(nodeid)
    _warn_emptyset(grid.nodesets[name], name)
    grid
end

function addnodeset!(grid::AbstractGrid, name::String, f::Function)
    _check_setname(grid.nodesets, name)
    nodes = Set{Int}()
    for (i, n) in enumerate(getnodes(grid))
        f(n.x) && push!(nodes, i)
    end
    grid.nodesets[name] = nodes
    _warn_emptyset(grid.nodesets[name], name)
    grid
end

"""
    getcoordinates!(x::Vector{Vec{dim,T}}, grid::AbstractGrid, cell::Int)
    getcoordinates!(x::Vector{Vec{dim,T}}, grid::AbstractGrid, cell::AbstractCell)

Fills the vector `x` with the coordinates of a cell defined by either its cellid or the cell object itself.
"""
@inline function getcoordinates!(x::Vector{Vec{dim,T}}, grid::Ferrite.AbstractGrid, cellid::Int) where {dim,T} 
    cell = getcells(grid, cellid)
    getcoordinates!(x, grid, cell)
end

@inline function getcoordinates!(x::Vector{Vec{dim,T}}, grid::Ferrite.AbstractGrid, cell::Ferrite.AbstractCell) where {dim,T}
    @inbounds for i in 1:length(x)
        x[i] = getcoordinates(getnodes(grid, cell.nodes[i]))
    end
    return x
end

@inline getcoordinates!(x::Vector{Vec{dim,T}}, grid::AbstractGrid, cell::CellIndex) where {dim, T} = getcoordinates!(x, grid, cell.idx)
@inline getcoordinates!(x::Vector{Vec{dim,T}}, grid::AbstractGrid, face::FaceIndex) where {dim, T} = getcoordinates!(x, grid, face.idx[1])

# TODO: Deprecate one of `cellcoords!` and `getcoordinates!`, as they do the same thing
cellcoords!(global_coords::Vector{Vec{dim,T}}, grid::AbstractGrid{dim}, i::Int) where {dim,T} = getcoordinates!(global_coords, grid, i) 

"""
    getcoordinates(grid::AbstractGrid, cell)
Return a vector with the coordinates of the vertices of cell number `cell`.
"""
@inline function getcoordinates(grid::AbstractGrid, cell::Int)
    dim = getdim(grid)
    T = get_coordinate_eltype(grid)
    _cell = getcells(grid, cell)
    N = nnodes(_cell)
    x = Vector{Vec{dim, T}}(undef, N)
    getcoordinates!(x, grid, _cell)
end
@inline getcoordinates(grid::AbstractGrid, cell::CellIndex) = getcoordinates(grid, cell.idx)
@inline getcoordinates(grid::AbstractGrid, face::FaceIndex) = getcoordinates(grid, face.idx[1])

function cellnodes!(global_nodes::Vector{Int}, grid::AbstractGrid, i::Int)
    cell = getcells(grid, i)
    _cellnodes!(global_nodes, cell)
end
function _cellnodes!(global_nodes::Vector{Int}, cell::AbstractCell)
    @assert length(global_nodes) == nnodes(cell)
    @inbounds for i in 1:length(global_nodes)
        global_nodes[i] = cell.nodes[i]
    end
    return global_nodes
end

function Base.show(io::IO, ::MIME"text/plain", grid::Grid)
    print(io, "$(typeof(grid)) with $(getncells(grid)) ")
    typestrs = sort!(collect(Set(repr(typeof(x)) for x in grid.cells)))
    join(io, typestrs, '/')
    print(io, " cells and $(getnnodes(grid)) nodes")
end

# Functions to uniquely identify vertices, edges and faces, used when distributing
# dofs over a mesh. For this we can ignore the nodes on edged, faces and inside cells,
# we only need to use the nodes that are vertices.
# 1D: vertices
faces(c::Union{Line,QuadraticLine}) = (c.nodes[1], c.nodes[2])
vertices(c::Union{Line,Line2D,Line3D,QuadraticLine}) = (c.nodes[1], c.nodes[2])
# 2D: vertices, faces
faces(c::Line2D) = ((c.nodes[1],c.nodes[2]),)
vertices(c::Union{Triangle,QuadraticTriangle}) = (c.nodes[1], c.nodes[2], c.nodes[3])
faces(c::Union{Triangle,QuadraticTriangle}) = ((c.nodes[1],c.nodes[2]), (c.nodes[2],c.nodes[3]), (c.nodes[3],c.nodes[1]))
vertices(c::Union{Quadrilateral,Quadrilateral3D,QuadraticQuadrilateral}) = (c.nodes[1], c.nodes[2], c.nodes[3], c.nodes[4])
faces(c::Union{Quadrilateral,QuadraticQuadrilateral}) = ((c.nodes[1],c.nodes[2]), (c.nodes[2],c.nodes[3]), (c.nodes[3],c.nodes[4]), (c.nodes[4],c.nodes[1]))
# 3D: vertices, edges, faces
edges(c::Line3D) = ((c.nodes[1],c.nodes[2]),)
vertices(c::Union{Tetrahedron,QuadraticTetrahedron}) = (c.nodes[1], c.nodes[2], c.nodes[3], c.nodes[4])
edges(c::Union{Tetrahedron,QuadraticTetrahedron}) = ((c.nodes[1],c.nodes[2]), (c.nodes[2],c.nodes[3]), (c.nodes[3],c.nodes[1]), (c.nodes[1],c.nodes[4]), (c.nodes[2],c.nodes[4]), (c.nodes[3],c.nodes[4]))
faces(c::Union{Tetrahedron,QuadraticTetrahedron}) = ((c.nodes[1],c.nodes[3],c.nodes[2]), (c.nodes[1],c.nodes[2],c.nodes[4]), (c.nodes[2],c.nodes[3],c.nodes[4]), (c.nodes[1],c.nodes[4],c.nodes[3]))
vertices(c::Union{Hexahedron,Cell{3,20,6}}) = (c.nodes[1], c.nodes[2], c.nodes[3], c.nodes[4], c.nodes[5], c.nodes[6], c.nodes[7], c.nodes[8])
edges(c::Union{Hexahedron,Cell{3,20,6}}) = ((c.nodes[1],c.nodes[2]), (c.nodes[2],c.nodes[3]), (c.nodes[3],c.nodes[4]), (c.nodes[4],c.nodes[1]), (c.nodes[5],c.nodes[6]), (c.nodes[6],c.nodes[7]), (c.nodes[7],c.nodes[8]), (c.nodes[8],c.nodes[5]), (c.nodes[1],c.nodes[5]), (c.nodes[2],c.nodes[6]), (c.nodes[3],c.nodes[7]), (c.nodes[4],c.nodes[8]))
faces(c::Union{Hexahedron,Cell{3,20,6}}) = ((c.nodes[1],c.nodes[4],c.nodes[3],c.nodes[2]), (c.nodes[1],c.nodes[2],c.nodes[6],c.nodes[5]), (c.nodes[2],c.nodes[3],c.nodes[7],c.nodes[6]), (c.nodes[3],c.nodes[4],c.nodes[8],c.nodes[7]), (c.nodes[1],c.nodes[5],c.nodes[8],c.nodes[4]), (c.nodes[5],c.nodes[6],c.nodes[7],c.nodes[8]))
edges(c::Union{Quadrilateral3D}) = ((c.nodes[1],c.nodes[2]), (c.nodes[2],c.nodes[3]), (c.nodes[3],c.nodes[4]), (c.nodes[4],c.nodes[1]))
faces(c::Union{Quadrilateral3D}) = ((c.nodes[1],c.nodes[2],c.nodes[3],c.nodes[4]),)

# random stuff
default_interpolation(::Union{Type{Line},Type{Line2D},Type{Line3D}}) = Lagrange{1,RefCube,1}()
default_interpolation(::Type{QuadraticLine}) = Lagrange{1,RefCube,2}()
default_interpolation(::Type{Triangle}) = Lagrange{2,RefTetrahedron,1}()
default_interpolation(::Type{QuadraticTriangle}) = Lagrange{2,RefTetrahedron,2}()
default_interpolation(::Union{Type{Quadrilateral},Type{Quadrilateral3D}}) = Lagrange{2,RefCube,1}()
default_interpolation(::Type{QuadraticQuadrilateral}) = Lagrange{2,RefCube,2}()
default_interpolation(::Type{Tetrahedron}) = Lagrange{3,RefTetrahedron,1}()
default_interpolation(::Type{QuadraticTetrahedron}) = Lagrange{3,RefTetrahedron,2}()
default_interpolation(::Type{Hexahedron}) = Lagrange{3,RefCube,1}()
default_interpolation(::Type{Cell{3,20,6}}) = Serendipity{3,RefCube,2}()

boundaryfunction(::Type{FaceIndex}) = Ferrite.faces
boundaryfunction(::Type{EdgeIndex}) = Ferrite.edges
boundaryfunction(::Type{VertexIndex}) = Ferrite.vertices

for INDEX in (:VertexIndex, :EdgeIndex, :FaceIndex)
    @eval begin
        #Constructor
        ($INDEX)(a::Int, b::Int) = ($INDEX)((a,b))

        Base.getindex(I::($INDEX), i::Int) = I.idx[i]

        #To be able to do a,b = faceidx
        Base.iterate(I::($INDEX), state::Int=1) = (state==3) ?  nothing : (I[state], state+1)

        #For (cellid, faceidx) in faceset
        Base.in(v::Tuple{Int, Int}, s::Set{$INDEX}) = in($INDEX(v), s)
    end
end<|MERGE_RESOLUTION|>--- conflicted
+++ resolved
@@ -15,10 +15,6 @@
 Node(x::NTuple{dim,T}) where {dim,T} = Node(Vec{dim,T}(x))
 getcoordinates(n::Node) = n.x
 get_coordinate_eltype(::Node{dim,T}) where {dim,T} = T
-<<<<<<< HEAD
-
-=======
->>>>>>> 930887e9
 
 abstract type AbstractCell{dim,N,M} end
 """
@@ -602,11 +598,8 @@
 Adds a cellset to the grid with key `name`.
 Cellsets are typically used to define subdomains of the problem, e.g. two materials in the computational domain.
 The `MixedDofHandler` can construct different fields which live not on the whole domain, but rather on a cellset.
-<<<<<<< HEAD
-=======
 `all=true` implies that `f(x)` must return `true` for all nodal coordinates `x` in the cell if the cell
 should be added to the set, otherwise it suffices that `f(x)` returns `true` for one node. 
->>>>>>> 930887e9
 
 ```julia
 addcellset!(grid, "left", Set((1,3))) #add cells with id 1 and 3 to cellset left
