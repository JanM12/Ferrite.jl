--- conflicted
+++ resolved
@@ -61,28 +61,15 @@
     geo_interp::Interpolation{rdim,refshape}
 end
 
-<<<<<<< HEAD
-# FIXME sdim should be something like `getdim(value(geo_interpol))``
-function FaceScalarValues(quad_rule::QuadratureRule, func_interpol::Interpolation,
-                          geom_interpol::Interpolation=func_interpol,sdim::Int=getdim(func_interpol))
-=======
+# FIXME sdim should be something like `getdim(value(geom_interpol))``
 function FaceScalarValues(quad_rule::QuadratureRule, func_interpol::ScalarInterpolation,
-                          geom_interpol::Interpolation=default_geometric_interpolation(func_interpol))
->>>>>>> 2fe73a2c
+                          geom_interpol::Interpolation=default_geometric_interpolation(func_interpol),sdim::Int=getdim(func_interpol))
     FaceScalarValues(Float64, quad_rule, func_interpol, geom_interpol)
 end
-# FIXME sdim should be something like `getdim(value(geo_interpol))``
-function FaceScalarValues(::Type{T}, quad_rule::QuadratureRule{rdim_qr,shape}, func_interpol::Interpolation{rdim},
-        geom_interpol::Interpolation{rdim,shape}=func_interpol,sdim::Int=getdim(func_interpol)) where {rdim_qr,rdim,T,shape<:AbstractRefShape}
-
-<<<<<<< HEAD
-=======
-function FaceScalarValues(::Type{T}, quad_rule::QuadratureRule{dim_qr,shape}, func_interpol::ScalarInterpolation,
-        geom_interpol::Interpolation=default_geometric_interpolation(func_interpol)) where {dim_qr,T,shape<:AbstractRefShape}
-
-    @assert getdim(func_interpol) == getdim(geom_interpol)
-    @assert getrefshape(func_interpol) == getrefshape(geom_interpol) == shape
->>>>>>> 2fe73a2c
+# FIXME sdim should be something like `getdim(value(geom_interpol))``
+function FaceScalarValues(::Type{T}, quad_rule::QuadratureRule{rdim_qr,shape}, func_interpol::ScalarInterpolation{rdim,shape},
+        geom_interpol::Interpolation{rdim,shape}=default_geometric_interpolation(func_interpol),sdim::Int=getdim(func_interpol)) where {rdim_qr,rdim,T,shape<:AbstractRefShape}
+
     n_qpoints = length(getweights(quad_rule))
     @assert rdim == rdim_qr + 1
 
