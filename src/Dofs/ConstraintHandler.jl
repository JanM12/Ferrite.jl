# abstract type Constraint end
"""
    Dirichlet(u::Symbol, ∂Ω::Set, f::Function, components=nothing)

Create a Dirichlet boundary condition on `u` on the `∂Ω` part of
the boundary. `f` is a function of the form `f(x)` or `f(x, t)`
where `x` is the spatial coordinate and `t` is the current time,
and returns the prescribed value. `components` specify the components
of `u` that are prescribed by this condition. By default all components
of `u` are prescribed.

For example, here we create a
Dirichlet condition for the `:u` field, on the faceset called
`∂Ω` and the value given by the `sin` function:

*Examples*
```jldoctest
# Obtain the faceset from the grid
∂Ω = getfaceset(grid, "boundary-1")

# Prescribe scalar field :s on ∂Ω to sin(t)
dbc = Dirichlet(:s, ∂Ω, (x, t) -> sin(t))

# Prescribe all components of vector field :v on ∂Ω to 0
dbc = Dirichlet(:v, ∂Ω, x -> 0 * x)

# Prescribe component 2 and 3 of vector field :v on ∂Ω to [sin(t), cos(t)]
dbc = Dirichlet(:v, ∂Ω, (x, t) -> [sin(t), cos(t)], [2, 3])
```

`Dirichlet` boundary conditions are added to a [`ConstraintHandler`](@ref)
which applies the condition via [`apply!`](@ref) and/or [`apply_zero!`](@ref).
"""
struct Dirichlet # <: Constraint
    f::Function # f(x) or f(x,t) -> value(s)
    faces::Union{Set{Int},Set{FaceIndex},Set{EdgeIndex},Set{VertexIndex}}
    field_name::Symbol
    components::Vector{Int} # components of the field
    local_face_dofs::Vector{Int}
    local_face_dofs_offset::Vector{Int}
end
function Dirichlet(field_name::Symbol, faces::Set, f::Function, components=nothing)
    return Dirichlet(f, copy(faces), field_name, __to_components(components), Int[], Int[])
end

# components=nothing is default and means that all components should be constrained
# but since number of components isn't known here it will be populated in add!
__to_components(::Nothing) = Int[]
function __to_components(c)
    components = convert(Vector{Int}, vec(collect(Int, c)))
    isempty(components) && error("components are empty: $c")
    issorted(components) || error("components not sorted: $c")
    allunique(components) || error("components not unique: $c")
    return components
end

const DofCoefficients{T} = Vector{Pair{Int,T}}
"""
    AffineConstraint(constrained_dof::Int, entires::Vector{Pair{Int,T}}, b::T) where T

Define an affine/linear constraint to constrain one degree of freedom, `u[i]`, 
such that `u[i] = ∑(u[j] * a[j]) + b`, 
where `i=constrained_dof` and each element in `entries` are `j => a[j]`
"""
struct AffineConstraint{T}
    constrained_dof::Int
    entries::DofCoefficients{T} # masterdofs and factors
    b::T # inhomogeneity
end

"""
    ConstraintHandler

Collection of constraints.
"""
struct ConstraintHandler{DH<:AbstractDofHandler,T}
    dbcs::Vector{Dirichlet}
    prescribed_dofs::Vector{Int}
    free_dofs::Vector{Int}
    inhomogeneities::Vector{T}
    # Store the original constant inhomogeneities for affine constraints used to compute
    # "effective" inhomogeneities in `update!` and then stored in .inhomogeneities.
    affine_inhomogeneities::Vector{Union{Nothing,T}}
    # `nothing` for pure DBC constraint, otherwise affine constraint
    dofcoefficients::Vector{Union{Nothing, DofCoefficients{T}}}
    # global dof -> index into dofs and inhomogeneities and dofcoefficients
    dofmapping::Dict{Int,Int}
    bcvalues::Vector{BCValues{T}}
    dh::DH
    closed::ScalarWrapper{Bool}
end

function ConstraintHandler(dh::AbstractDofHandler)
    @assert isclosed(dh)
    ConstraintHandler(
        Dirichlet[], Int[], Int[], Float64[], Union{Nothing,Float64}[], Union{Nothing,DofCoefficients{Float64}}[],
        Dict{Int,Int}(), BCValues{Float64}[], dh, ScalarWrapper(false),
    )
end

"""
    RHSData

Stores the constrained columns and mean of the diagonal of stiffness matrix `A`.
"""
struct RHSData{T}
    m::T
    constrained_columns::SparseMatrixCSC{T, Int}
end

"""
    get_rhs_data(ch::ConstraintHandler, A::SparseMatrixCSC) -> RHSData

Returns the needed [`RHSData`](@ref) for [`apply_rhs!`](@ref).

This must be used when the same stiffness matrix is reused for multiple steps,
for example when timestepping, with different non-homogeneouos Dirichlet boundary
conditions.
"""
function get_rhs_data(ch::ConstraintHandler, A::SparseMatrixCSC)
    m = meandiag(A)
    constrained_columns = A[:, ch.prescribed_dofs]
    return RHSData(m, constrained_columns)
end

"""
    apply_rhs!(data::RHSData, f::AbstractVector, ch::ConstraintHandler, applyzero::Bool=false)

Applies the boundary condition to the right-hand-side vector without modifying the stiffness matrix.

See also: [`get_rhs_data`](@ref).
"""
function apply_rhs!(data::RHSData, f::AbstractVector, ch::ConstraintHandler, applyzero::Bool=false)
    K = data.constrained_columns
    @assert length(f) == size(K, 1)
    @boundscheck checkbounds(f, ch.prescribed_dofs)
    m = data.m

    # TODO: Can the loops be combined or does the order matter?
    @inbounds for i in 1:length(ch.inhomogeneities)
        v = ch.inhomogeneities[i]
        if !applyzero && v != 0
            for j in nzrange(K, i)
                f[K.rowval[j]] -= v * K.nzval[j]
            end
        end
    end
    @inbounds for (i, pdof) in pairs(ch.prescribed_dofs)
        dofcoef = ch.dofcoefficients[i]
        b = ch.inhomogeneities[i]
        if dofcoef !== nothing # if affine constraint
            for (d, v) in dofcoef
                f[d] += f[pdof] * v
            end
        end
        bz = applyzero ? zero(eltype(f)) : b
        f[pdof] = bz * m
    end
end

function Base.show(io::IO, ::MIME"text/plain", ch::ConstraintHandler)
    println(io, "ConstraintHandler:")
    if !isclosed(ch)
        print(io, "  Not closed!")
    else
        print(io, "  BCs:")
        for dbc in ch.dbcs
            print(io, "\n    ", "Field: ", dbc.field_name, ", ", "Components: ", dbc.components)
        end
    end
end

isclosed(ch::ConstraintHandler) = ch.closed[]
free_dofs(ch::ConstraintHandler) = ch.free_dofs
prescribed_dofs(ch::ConstraintHandler) = ch.prescribed_dofs

"""
    close!(ch::ConstraintHandler)

Close and finalize the `ConstraintHandler`.
"""
function close!(ch::ConstraintHandler)
    @assert(!isclosed(ch))
    @assert( allunique(ch.prescribed_dofs) )

    I = sortperm(ch.prescribed_dofs)
    ch.prescribed_dofs .= ch.prescribed_dofs[I]
    ch.inhomogeneities .= ch.inhomogeneities[I]
    ch.affine_inhomogeneities .= ch.affine_inhomogeneities[I]
    ch.dofcoefficients .= ch.dofcoefficients[I]

    copy!(ch.free_dofs, setdiff(1:ndofs(ch.dh), ch.prescribed_dofs))

    for i in 1:length(ch.prescribed_dofs)
        ch.dofmapping[ch.prescribed_dofs[i]] = i
    end

    # TODO: Store index for each affine constraint?
    # affine_mapping = Dict{Int,Int}(pdof => i for (i, pdof) in pairs(cd.prescribed_dofs) if ch.dofcoefficients[i] !== nothing )

    # TODO:
    # Do a bunch of checks to see if the affine constraints are linearly indepented etc.
    # If they are not, it is possible to automatically reformulate the constraints
    # such that they become independent. However, at this point, it is left to
    # the user to assure this.

    # Basic verification of constraints:
    # - `add_prescribed_dof` make sure all prescribed dofs are unique by overwriting the old
    #   constraint when adding a new (TODO: Might change in the future, see comment in
    #   `add_prescribed_dof`.)
    # - We allow affine constraints to have prescribed dofs as master dofs iff those master
    #   dofs are constrained with just an inhomogeneity (i.e. DBC). The effective
    #   inhomogeneity is computed in `update!`.
    for coeffs in ch.dofcoefficients
        coeffs === nothing && continue
        for (d, _) in coeffs
            i = get(ch.dofmapping, d, 0)
            i == 0 && continue
            icoeffs = ch.dofcoefficients[i]
            if !(icoeffs === nothing || isempty(icoeffs))
                error("nested affine constraints currently not supported")
            end
        end
    end

    ch.closed[] = true

    # Compute the prescribed values by calling update!: This should be cheap, and for the
    # common case where constraints does not depend on time it is annoying and easy to
    # forget to call this on the outside.
    update!(ch)

    return ch
end

"""
    add!(ch::ConstraintHandler, dbc::Dirichlet)

Add a `Dirichlet` boundary condition to the `ConstraintHandler`.
"""
function add!(ch::ConstraintHandler, dbc::Dirichlet)
    if length(dbc.faces) == 0
        @warn("adding Dirichlet Boundary Condition to set containing 0 entities")
    end
    celltype = getcelltype(getgrid(ch.dh))
    @assert isconcretetype(celltype)

    # Extract stuff for the field
    field_idx = find_field(ch.dh, dbc.field_name) # throws if name not found
    interpolation = getfieldinterpolation(ch.dh, field_idx)
    field_dim = getfielddim(ch.dh, field_idx)

    if !all(c -> 0 < c <= field_dim, dbc.components)
        error("components $(dbc.components) not within range of field :$(dbc.field_name) ($(field_dim) dimension(s))")
    end

    # Empty components means constrain them all
    isempty(dbc.components) && append!(dbc.components, 1:field_dim)

    if eltype(dbc.faces)==Int #Special case when dbc.faces is a nodeset
        bcvalue = BCValues(interpolation, default_interpolation(celltype), FaceIndex) #Not used by node bcs, but still have to pass it as an argument
    else
        bcvalue = BCValues(interpolation, default_interpolation(celltype), eltype(dbc.faces))
    end
    _add!(ch, dbc, dbc.faces, interpolation, field_dim, field_offset(ch.dh, dbc.field_name), bcvalue)

    return ch
end

"""
    add!(ch::ConstraintHandler, ac::AffineConstraint)

Add the `AffineConstraint` to the `ConstraintHandler`.
"""
function add!(ch::ConstraintHandler, ac::AffineConstraint)
    # TODO: Would be nice to pass nothing if ac.entries is empty, but then we lose the fact
    #       that this constraint is an AffineConstraint which is currently needed in update!
    #       in order to not update inhomogeneities for affine constraints
    add_prescribed_dof!(ch, ac.constrained_dof, ac.b, #=isempty(ac.entries) ? nothing : =# ac.entries)
end

"""
    add_prescribed_dof!(ch, constrained_dof::Int, inhomogeneity, dofcoefficients=nothing)

Add a constrained dof directly to the `ConstraintHandler`.
This function checks if the `constrained_dof` is already constrained, and overrides the old
constraint if true.
"""
function add_prescribed_dof!(ch::ConstraintHandler, constrained_dof::Int, inhomogeneity, dofcoefficients=nothing)
    @assert(!isclosed(ch))
    i = get(ch.dofmapping, constrained_dof, 0)
    if i != 0
        @debug @warn "dof $i already prescribed, overriding the old constraint"
        ch.prescribed_dofs[i] = constrained_dof
        ch.inhomogeneities[i] = inhomogeneity
        ch.affine_inhomogeneities[i] = dofcoefficients === nothing ? nothing : inhomogeneity
        ch.dofcoefficients[i] = dofcoefficients
    else
        N = length(ch.dofmapping)
        push!(ch.prescribed_dofs, constrained_dof)
        push!(ch.inhomogeneities, inhomogeneity)
        push!(ch.affine_inhomogeneities, dofcoefficients === nothing ? nothing : inhomogeneity)
        push!(ch.dofcoefficients, dofcoefficients)
        ch.dofmapping[constrained_dof] = N + 1
    end
    return ch
end

function _add!(ch::ConstraintHandler, dbc::Dirichlet, bcfaces::Set{Index}, interpolation::Interpolation, field_dim::Int, offset::Int, bcvalue::BCValues, cellset::Set{Int}=Set{Int}(1:getncells(getgrid(ch.dh)))) where {Index<:BoundaryIndex}
    local_face_dofs, local_face_dofs_offset =
        _local_face_dofs_for_bc(interpolation, field_dim, dbc.components, offset, boundaryfunction(eltype(bcfaces)))
    copy!(dbc.local_face_dofs, local_face_dofs)
    copy!(dbc.local_face_dofs_offset, local_face_dofs_offset)

    # loop over all the faces in the set and add the global dofs to `constrained_dofs`
    constrained_dofs = Int[]
    cc = CellCache(ch.dh, UpdateFlags(; nodes=false, coords=false, dofs=true))
    for (cellidx, faceidx) in bcfaces
        if cellidx ∉ cellset
            delete!(dbc.faces, Index(cellidx, faceidx))
            continue # skip faces that are not part of the cellset
        end
        reinit!(cc, cellidx)
        r = local_face_dofs_offset[faceidx]:(local_face_dofs_offset[faceidx+1]-1)
        append!(constrained_dofs, cc.dofs[local_face_dofs[r]]) # TODO: for-loop over r and simply push! to ch.prescribed_dofs
        @debug println("adding dofs $(cc.dofs[local_face_dofs[r]]) to dbc")
    end

    # save it to the ConstraintHandler
    push!(ch.dbcs, dbc)
    push!(ch.bcvalues, bcvalue)
    for d in constrained_dofs
        add_prescribed_dof!(ch, d, NaN, nothing)
    end
    return ch
end

# Calculate which local dof index live on each face:
# face `i` have dofs `local_face_dofs[local_face_dofs_offset[i]:local_face_dofs_offset[i+1]-1]
function _local_face_dofs_for_bc(interpolation, field_dim, components, offset, boundaryfunc::F=faces) where F
    @assert issorted(components)
    local_face_dofs = Int[]
    local_face_dofs_offset = Int[1]
    for (_, face) in enumerate(boundaryfunc(interpolation))
        for fdof in face, d in 1:field_dim
            if d in components
                push!(local_face_dofs, (fdof-1)*field_dim + d + offset)
            end
        end
        push!(local_face_dofs_offset, length(local_face_dofs) + 1)
    end
    return local_face_dofs, local_face_dofs_offset
end

function _add!(ch::ConstraintHandler, dbc::Dirichlet, bcnodes::Set{Int}, interpolation::Interpolation, field_dim::Int, offset::Int, bcvalue::BCValues, cellset::Set{Int}=Set{Int}(1:getncells(getgrid(ch.dh))))
    if interpolation !== default_interpolation(typeof(getcells(getgrid(ch.dh), first(cellset))))
        @warn("adding constraint to nodeset is not recommended for sub/super-parametric approximations.")
    end

    ncomps = length(dbc.components)
    nnodes = getnnodes(getgrid(ch.dh))
    interpol_points = getnbasefunctions(interpolation)
    node_dofs = zeros(Int, ncomps, nnodes)
    visited = falses(nnodes)
    for cell in CellIterator(ch.dh, cellset) # only go over cells that belong to current FieldHandler
        for idx in 1:min(interpol_points, length(cell.nodes))
            node = cell.nodes[idx]
            if !visited[node]
                noderange = (offset + (idx-1)*field_dim + 1):(offset + idx*field_dim) # the dofs in this node
                for (i,c) in enumerate(dbc.components)
                    node_dofs[i,node] = cell.dofs[noderange[c]]
                    @debug println("adding dof $(cell.dofs[noderange[c]]) to node_dofs")
                end
                visited[node] = true
            end
        end
    end

    constrained_dofs = Int[]
    sizehint!(constrained_dofs, ncomps*length(bcnodes))
    sizehint!(dbc.local_face_dofs, length(bcnodes))
    for node in bcnodes
        if !visited[node]
            # either the node belongs to another field handler or it does not have dofs in the constrained field
            continue
        end
        for i in 1:ncomps
            push!(constrained_dofs, node_dofs[i,node])
        end
        push!(dbc.local_face_dofs, node) # use this field to store the node idx for each node
    end

    # save it to the ConstraintHandler
    copy!(dbc.local_face_dofs_offset, constrained_dofs) # use this field to store the global dofs
    push!(ch.dbcs, dbc)
    push!(ch.bcvalues, bcvalue)
    for d in constrained_dofs
        add_prescribed_dof!(ch, d, NaN, nothing)
    end
    return ch
end

"""
    update!(ch::ConstraintHandler, time::Real=0.0)

Update time-dependent inhomogeneities for the new time. This calls `f(x)` or `f(x, t)` when
applicable, where `f` is the function(s) corresponding to the constraints in the handler, to
compute the inhomogeneities.

Note that this is called implicitly in `close!(::ConstraintHandler)`.
"""
function update!(ch::ConstraintHandler, time::Real=0.0)
    @assert ch.closed[]
    for (i, dbc) in pairs(ch.dbcs)
        # If the BC function only accept one argument, i.e. f(x), we create a wrapper
        # g(x, t) = f(x) that discards the second parameter so that _update! can always call
        # the function with two arguments internally.
        wrapper_f = hasmethod(dbc.f, Tuple{Any,Any}) ? dbc.f : (x, _) -> dbc.f(x)
        # Function barrier
        _update!(ch.inhomogeneities, wrapper_f, dbc.faces, dbc.field_name, dbc.local_face_dofs, dbc.local_face_dofs_offset,
                 dbc.components, ch.dh, ch.bcvalues[i], ch.dofmapping, ch.dofcoefficients, time)
    end
    # Compute effective inhomogeneity for affine constraints with prescribed dofs in the
    # RHS. For example, in u2 = w3 * u3 + w4 * u4 + b2 we allow e.g. u3 to be prescribed by
    # a trivial constraint with just an inhomogeneity (e.g. DBC), for example u3 = f(t).
    # This value have now been computed in _update! and we can compute the effective
    # inhomogeneity h2 for u2 which becomes h2 = w3 * u3 + b2 = w3 * f3(t) + b2.
    for i in eachindex(ch.prescribed_dofs, ch.dofcoefficients, ch.inhomogeneities)
        coeffs = ch.dofcoefficients[i]
        coeffs === nothing && continue
        h = ch.affine_inhomogeneities[i]
        @assert h !== nothing
        for (d, w) in coeffs
            j = get(ch.dofmapping, d, 0)
            j == 0 && continue
            # If this dof is prescribed it must only have an inhomogeneity (verified in close!)
            @assert (jcoeffs = ch.dofcoefficients[j]; jcoeffs === nothing || isempty(jcoeffs))
            h += ch.inhomogeneities[j] * w
        end
        ch.inhomogeneities[i] = h
    end
    return nothing
end

# for faces
function _update!(inhomogeneities::Vector{Float64}, f::Function, faces::Set{<:BoundaryIndex}, field::Symbol, local_face_dofs::Vector{Int}, local_face_dofs_offset::Vector{Int},
                  components::Vector{Int}, dh::AbstractDofHandler, facevalues::BCValues,
<<<<<<< HEAD
                  dofmapping::Dict{Int,Int}, time::T) where {T}
    length(faces) == 0 && return

    dim = getdim(getgrid(dh))
    _tmp_cellid = first(faces)[1]

    N = nnodes_per_cell(getgrid(dh), _tmp_cellid)
    xh = zeros(Vec{dim, T}, N) # pre-allocate
    _celldofs = fill(0, ndofs_per_cell(dh, _tmp_cellid))
=======
                  dofmapping::Dict{Int,Int}, dofcoefficients::Vector{Union{Nothing,DofCoefficients{T}}}, time::Real) where {T}
>>>>>>> 930887e9

    cc = CellCache(dh, UpdateFlags(; nodes=false, coords=true, dofs=true))
    for (cellidx, faceidx) in faces
        reinit!(cc, cellidx)

        # no need to reinit!, enough to update current_face since we only need geometric shape functions M
        facevalues.current_face[] = faceidx

        # local dof-range for this face
        r = local_face_dofs_offset[faceidx]:(local_face_dofs_offset[faceidx+1]-1)
        counter = 1

        for location in 1:getnquadpoints(facevalues)
            x = spatial_coordinate(facevalues, location, cc.coords)
            bc_value = f(x, time)
            @assert length(bc_value) == length(components)

            for i in 1:length(components)
                # find the global dof
                globaldof = cc.dofs[local_face_dofs[r[counter]]]
                counter += 1

                dbc_index = dofmapping[globaldof]
                # Only DBC dofs are currently update!-able so don't modify inhomogeneities
                # for affine constraints
                if dofcoefficients[dbc_index] === nothing
                    inhomogeneities[dbc_index] = bc_value[i]
                    @debug println("prescribing value $(bc_value[i]) on global dof $(globaldof)")
                end
            end
        end
    end
end

# for nodes
function _update!(inhomogeneities::Vector{Float64}, f::Function, nodes::Set{Int}, field::Symbol, nodeidxs::Vector{Int}, globaldofs::Vector{Int},
                  components::Vector{Int}, dh::AbstractDofHandler, facevalues::BCValues,
<<<<<<< HEAD
                  dofmapping::Dict{Int,Int}, time::Float64)
    length(nodes) == 0 && return

=======
                  dofmapping::Dict{Int,Int}, dofcoefficients::Vector{Union{Nothing,DofCoefficients{T}}}, time::Real) where T
>>>>>>> 930887e9
    counter = 1
    for (idx, nodenumber) in enumerate(nodeidxs)
        x = getgrid(dh).nodes[nodenumber].x
        bc_value = f(x, time)
        @assert length(bc_value) == length(components)
        for v in bc_value
            globaldof = globaldofs[counter]
            counter += 1
            dbc_index = dofmapping[globaldof]
            # Only DBC dofs are currently update!-able so don't modify inhomogeneities
            # for affine constraints
            if dofcoefficients[dbc_index] === nothing
                inhomogeneities[dbc_index] = v
                @debug println("prescribing value $(v) on global dof $(globaldof)")
            end
        end
    end
end

# Saves the dirichlet boundary conditions to a vtkfile.
# Values will have a 1 where bcs are active and 0 otherwise
function WriteVTK.vtk_point_data(vtkfile, ch::ConstraintHandler)
    unique_fields = []
    for dbc in ch.dbcs
        push!(unique_fields, dbc.field_name)
    end
    unique!(unique_fields)

    for field in unique_fields
        nd = ndim(ch.dh, field)
        data = zeros(Float64, nd, getnnodes(getgrid(ch.dh)))
        for dbc in ch.dbcs
            dbc.field_name != field && continue
            if eltype(dbc.faces) <: BoundaryIndex
                functype = boundaryfunction(eltype(dbc.faces))
                for (cellidx, faceidx) in dbc.faces
                    for facenode in functype(getcells(getgrid(ch.dh), cellidx))[faceidx]
                        for component in dbc.components
                            data[component, facenode] = 1
                        end
                    end
                end
            else
                for nodeidx in dbc.faces
                    for component in dbc.components
                        data[component, nodeidx] = 1
                    end
                end
            end
        end
        vtk_point_data(vtkfile, data, string(field, "_bc"))
    end
    return vtkfile
end

"""

    apply!(K::SparseMatrixCSC, rhs::AbstractVector, ch::ConstraintHandler)

Adjust the matrix `K` and right hand side `rhs` to account for the Dirichlet boundary
conditions specified in `ch` such that `K \\ rhs` gives the expected solution.

!!! note
    `apply!(K, rhs, ch)` essentially calculates

    `rhs[free_dofs] = rhs[free_dofs] - K[free_dofs, constrained_dofs] * a[constrained]`
    
    where `a[constrained]` are the inhomogeneities. 
    Consequently, the sign of `rhs` matters (in contrast to for `apply_zero!`).


    apply!(v::AbstractVector, ch::ConstraintHandler)

Apply Dirichlet boundary conditions and affine constraints, specified in `ch`, to the solution vector `v`.

# Examples
```julia
K, f = assemble_system(...) # Assemble system
apply!(K, f, ch)            # Adjust K and f to account for boundary conditions
u = K \\ f                   # Solve the system, u should be "approximately correct"
apply!(u, ch)               # Explicitly make sure bcs are correct
```

!!! note
    The last operation is not strictly necessary since the boundary conditions should
    already be fulfilled after `apply!(K, f, ch)`. However, solvers of linear systems are
    not exact, and thus `apply!(u, ch)` can be used to make sure the boundary conditions
    are fulfilled exactly.
"""
apply!

"""
    apply_zero!(K::SparseMatrixCSC, rhs::AbstractVector, ch::ConstraintHandler)

Adjust the matrix `K` and the right hand side `rhs` to account for prescribed Dirichlet
boundary conditions and affine constraints such that `du = K \\ rhs` gives the expected 
result (e.g. `du` zero for all prescribed degrees of freedom).

    apply_zero!(v::AbstractVector, ch::ConstraintHandler)

Zero-out values in `v` corresponding to prescribed degrees of freedom and update values 
prescribed by affine constraints, such that if `a` fullfills the constraints,
`a ± v` also will.

These methods are typically used in e.g. a Newton solver where the increment, `du`, should
be prescribed to zero even for non-homogeneouos boundary conditions.

See also: [`apply!`](@ref).

# Examples
```julia
u = un + Δu                 # Current guess
K, g = assemble_system(...) # Assemble residual and tangent for current guess
apply_zero!(K, g, ch)       # Adjust tangent and residual to take prescribed values into account
ΔΔu = K \\ g                # Compute the (negative) increment, prescribed values are "approximately" zero
apply_zero!(ΔΔu, ch)        # Make sure values are exactly zero
Δu .-= ΔΔu                  # Update current guess
```

!!! note
    The last call to `apply_zero!` is only strictly necessary for affine constraints. 
    However, even if the Dirichlet boundary conditions should be fulfilled after 
    `apply!(K, g, ch)`, solvers of linear systems are not exact. 
    `apply!(ΔΔu, ch)` can be used to make sure the values
    for the prescribed degrees of freedom are fulfilled exactly.
"""
apply_zero!

apply_zero!(v::AbstractVector, ch::ConstraintHandler) = _apply_v(v, ch, true)
apply!(     v::AbstractVector, ch::ConstraintHandler) = _apply_v(v, ch, false)

function _apply_v(v::AbstractVector, ch::ConstraintHandler, apply_zero::Bool)
    @assert length(v) >= ndofs(ch.dh)
    v[ch.prescribed_dofs] .= apply_zero ? 0.0 : ch.inhomogeneities
    # Apply affine constraints, e.g u2 = s6*u6 + s3*u3 + h2
    for (dof, dofcoef, h) in zip(ch.prescribed_dofs, ch.dofcoefficients, ch.affine_inhomogeneities)
        dofcoef === nothing && continue
        @assert h !== nothing
        v[dof] = apply_zero ? 0.0 : h
        for (d, s) in dofcoef
            v[dof] += s * v[d]
        end
    end
    return v
end

function apply!(K::Union{SparseMatrixCSC,Symmetric}, ch::ConstraintHandler)
    apply!(K, eltype(K)[], ch, true)
end

function apply_zero!(K::Union{SparseMatrixCSC,Symmetric}, f::AbstractVector, ch::ConstraintHandler)
    apply!(K, f, ch, true)
end

# For backwards compatibility, not used anymore
@enumx ApplyStrategy Transpose Inplace
const APPLY_TRANSPOSE = ApplyStrategy.Transpose
const APPLY_INPLACE = ApplyStrategy.Inplace

function apply!(KK::Union{SparseMatrixCSC,Symmetric}, f::AbstractVector, ch::ConstraintHandler, applyzero::Bool=false;
                strategy::ApplyStrategy.T=ApplyStrategy.Transpose)
    sym = isa(KK, Symmetric)
    K = sym ? KK.data : KK
    @assert length(f) == 0 || length(f) == size(K, 1)
    @boundscheck checkbounds(K, ch.prescribed_dofs, ch.prescribed_dofs)
    @boundscheck length(f) == 0 || checkbounds(f, ch.prescribed_dofs)

    m = meandiag(K) # Use the mean of the diagonal here to not ruin things for iterative solver

    # Add inhomogeneities to f: (f - K * ch.inhomogeneities)
    if !applyzero
        @inbounds for i in 1:length(ch.inhomogeneities)
            d = ch.prescribed_dofs[i]
            v = ch.inhomogeneities[i]
            if v != 0
                for j in nzrange(K, d)
                    r = K.rowval[j]
                    sym && r > d && break # don't look below diagonal
                    f[r] -= v * K.nzval[j]
                end
            end
        end
        if sym
            # In the symmetric case, for a constrained dof `d`, we handle the contribution
            # from `K[1:d, d]` in the loop above, but we are still missing the contribution
            # from `K[(d+1):size(K,1), d]`. These values are not stored, but since the
            # matrix is symmetric we can instead use `K[d, (d+1):size(K,1)]`. Looping over
            # rows is slow, so loop over all columns again, and check if the row is a
            # constrained row.
            @inbounds for col in 1:size(K, 2)
                for ri in nzrange(K, col)
                    row = K.rowval[ri]
                    row >= col && break
                    if (i = get(ch.dofmapping, row, 0); i != 0)
                        f[col] -= ch.inhomogeneities[i] * K.nzval[ri]
                    end
                end
            end
        end
    end

    # Condense K (C' * K * C) and f (C' * f)
    _condense!(K, f, ch.dofcoefficients, ch.dofmapping, sym)

    # Remove constrained dofs from the matrix
    zero_out_columns!(K, ch.prescribed_dofs)
    zero_out_rows!(K, ch.dofmapping)

    # Add meandiag to constraint dofs
    @inbounds for i in 1:length(ch.inhomogeneities)
        d = ch.prescribed_dofs[i]
        K[d, d] = m
        if length(f) != 0
            vz = applyzero ? zero(eltype(f)) : ch.inhomogeneities[i]
            f[d] = vz * m
        end
    end
end

# Fetch dof coefficients for a dof prescribed by an affine constraint. Return nothing if the
# dof is not prescribed, or prescribed by DBC.
@inline function coefficients_for_dof(dofmapping, dofcoeffs, dof)
    idx = get(dofmapping, dof, 0)
    idx == 0 && return nothing
    return dofcoeffs[idx]
end

# Similar to Ferrite._condense!(K, ch), but only add the non-zero entries to K (that arises from the condensation process)
function _condense_sparsity_pattern!(K::SparseMatrixCSC{T}, dofcoefficients::Vector{Union{Nothing,DofCoefficients{T}}}, dofmapping::Dict{Int,Int}, keep_constrained::Bool) where T
    ndofs = size(K, 1)

    # Return early if there are no non-trivial affine constraints
    any(i -> !(i === nothing || isempty(i)), dofcoefficients) || return

    # Adding new entries to K is extremely slow, so create a new sparsity triplet for the
    # condensed sparsity pattern
    N = 2 * length(dofcoefficients) # TODO: Better size estimate for additional condensed sparsity pattern.
    I = Int[]; resize!(I, N)
    J = Int[]; resize!(J, N)

    cnt = 0
    for col in 1:ndofs
        col_coeffs = coefficients_for_dof(dofmapping, dofcoefficients, col)
        if col_coeffs === nothing
            !keep_constrained && haskey(dofmapping, col) && continue
            for ri in nzrange(K, col)
                row = K.rowval[ri]
                row_coeffs = coefficients_for_dof(dofmapping, dofcoefficients, row)
                row_coeffs === nothing && continue
                for (d, _) in row_coeffs
                    cnt += 1
                    _add_or_grow(cnt, I, J, d, col)
                end
            end
        else
            for ri in nzrange(K, col)
                row = K.rowval[ri]
                row_coeffs = coefficients_for_dof(dofmapping, dofcoefficients, row)
                if row_coeffs === nothing
                    !keep_constrained && haskey(dofmapping, row) && continue
                    for (d, _) in col_coeffs
                        cnt += 1
                        _add_or_grow(cnt, I, J, row, d)
                    end
                else
                    for (d1, _) in col_coeffs
                        !keep_constrained && haskey(dofmapping, d1) && continue
                        for (d2, _) in row_coeffs
                            !keep_constrained && haskey(dofmapping, d2) && continue
                            cnt += 1
                            _add_or_grow(cnt, I, J, d1, d2)
                        end
                    end
                end
            end
        end
    end

    resize!(I, cnt)
    resize!(J, cnt)

    # Fill the sparse matrix with a non-zero value so that :+ operation does not remove entries with value zero.
    K2 = spzeros!!(Float64, I, J, ndofs, ndofs)
    fill!(K2.nzval, 1)

    K .+= K2

    return nothing
end

# Condenses K and f: C'*K*C, C'*f, in-place assuming the sparsity pattern is correct
function _condense!(K::SparseMatrixCSC, f::AbstractVector, dofcoefficients::Vector{Union{Nothing, DofCoefficients{T}}}, dofmapping::Dict{Int,Int}, sym::Bool=false) where T

    ndofs = size(K, 1)
    condense_f = !(length(f) == 0)
    condense_f && @assert( length(f) == ndofs )

    # Return early if there are no non-trivial affine constraints
    any(i -> !(i === nothing || isempty(i)), dofcoefficients) || return

    # TODO: The rest of this method can't handle K::Symmetric
    if sym
        error("condensation of ::Symmetric matrix not supported")
    end

    for col in 1:ndofs
        col_coeffs = coefficients_for_dof(dofmapping, dofcoefficients, col)
        if col_coeffs === nothing
            for a in nzrange(K, col)
                Kval = K.nzval[a]
                iszero(Kval) && continue
                row = K.rowval[a]
                row_coeffs = coefficients_for_dof(dofmapping, dofcoefficients, row)
                row_coeffs === nothing && continue
                for (d, v) in row_coeffs
                    addindex!(K, v * Kval, d, col)
                end

                # Perform f - K*g. However, this has already been done in outside this functions so we skip this.
                # if condense_f
                #     f[col] -= K.nzval[a] * ac.b;
                # end
            end
        else
            for a in nzrange(K, col)
                Kval = K.nzval[a]
                iszero(Kval) && continue
                row = K.rowval[a]
                row_coeffs = coefficients_for_dof(dofmapping, dofcoefficients, row)
                if row_coeffs === nothing
                    for (d, v) in col_coeffs
                        addindex!(K, v * Kval, row, d)
                    end
                else
                    for (d1, v1) in col_coeffs, (d2, v2) in row_coeffs
                        addindex!(K, v1 * v2 * Kval, d1, d2)
                    end
                end
            end

            if condense_f
                for (d, v) in col_coeffs
                    f[d] += f[col] * v
                end
                f[col] = 0.0
            end
        end
    end
end

function _add_or_grow(cnt::Int, I::Vector{Int}, J::Vector{Int}, dofi::Int, dofj::Int)
    if cnt > length(J)
        resize!(I, trunc(Int, length(I) * 1.5))
        resize!(J, trunc(Int, length(J) * 1.5))
    end
    I[cnt] = dofi
    J[cnt] = dofj
end

"""
    create_constraint_matrix(ch::ConstraintHandler)

Create and return the constraint matrix, `C`, and the inhomogeneities, `g`, from the affine
(linear) and Dirichlet constraints in `ch`.

The constraint matrix relates constrained, `a_c`, and free, `a_f`, degrees of freedom via
`a_c = C * a_f + g`. The condensed system of linear equations is obtained as
`C' * K * C = C' *  (f - K * g)`.
"""
function create_constraint_matrix(ch::ConstraintHandler{dh,T}) where {dh,T}
    @assert(isclosed(ch))

    I = Int[]; J = Int[]; V = T[];
    g = zeros(T, ndofs(ch.dh)) # inhomogeneities

    for (j, d) in enumerate(ch.free_dofs)
       push!(I, d)
       push!(J, j)
       push!(V, 1.0)
    end

    for (i,pdof) in enumerate(ch.prescribed_dofs)
        dofcoef = ch.dofcoefficients[i]
        if dofcoef !== nothing #if affine constraint
            for (d, v) in dofcoef
                push!(I, pdof)
                j = searchsortedfirst(ch.free_dofs, d)
                push!(J, j)
                push!(V, v)
            end
        end
    end
    g[ch.prescribed_dofs] .= ch.inhomogeneities

    C = sparse(I, J,  V, ndofs(ch.dh), length(ch.free_dofs))

    return C, g
end

# columns need to be stored entries, this is not checked
function zero_out_columns!(K, dofs::Vector{Int}) # can be removed in 0.7 with #24711 merged
    @debug @assert issorted(dofs)
    for col in dofs
        r = nzrange(K, col)
        K.nzval[r] .= 0.0
    end
end

function zero_out_rows!(K, dofmapping)
    rowval = K.rowval
    nzval = K.nzval
    @inbounds for i in eachindex(rowval, nzval)
        if haskey(dofmapping, rowval[i])
            nzval[i] = 0
        end
    end
end

function meandiag(K::AbstractMatrix)
    z = zero(eltype(K))
    for i in 1:size(K, 1)
        z += abs(K[i, i])
    end
    return z / size(K, 1)
end


#Function for adding constraint when using multiple celltypes
<<<<<<< HEAD
function add!(ch::ConstraintHandler, fh::FieldHandler, dbc::Dirichlet)
    _check_cellset_dirichlet(getgrid(ch.dh), fh.cellset, dbc.faces)
=======
function add!(ch::ConstraintHandler{<:MixedDofHandler}, dbc::Dirichlet)
    dbc_added = false
    for fh in ch.dh.fieldhandlers
        if dbc.field_name in getfieldnames(fh) && _in_cellset(ch.dh.grid, fh.cellset, dbc.faces; all=false)
            # Dofs in `dbc` not in `fh` will be removed, hence `dbc.faces` must be copied.
            # Recreating the `dbc` will create a copy of `dbc.faces`.
            # In this case, add! will warn, unless `warn_not_in_cellset=false`
            dbc_ = Dirichlet(dbc.field_name, dbc.faces, dbc.f, 
                isempty(dbc.components) ? nothing : dbc.components) 
                # Check for empty already done when user created `dbc`
            add!(ch, fh, dbc_, warn_not_in_cellset=false)
            dbc_added = true
        end
    end
    dbc_added || @warn("No overlap between dbc::Dirichlet and fields in the ConstraintHandler's MixedDofHandler")
    return ch
end

function add!(ch::ConstraintHandler, fh::FieldHandler, dbc::Dirichlet; warn_not_in_cellset=true)
    if warn_not_in_cellset && !(_in_cellset(ch.dh.grid, fh.cellset, dbc.faces; all=true))
        @warn("You are trying to add a constraint a face/edge/node that is not in the cellset of the fieldhandler. This location will be skipped")
    end
>>>>>>> 930887e9

    celltype = getcelltype(getgrid(ch.dh), first(fh.cellset)) #Assume same celltype of all cells in fh.cellset

    # Extract stuff for the field
    field_idx = find_field(fh, dbc.field_name)
    interpolation = getfieldinterpolations(fh)[field_idx]
    field_dim = getfielddims(fh)[field_idx]

    if !all(c -> 0 < c <= field_dim, dbc.components)
        error("components $(dbc.components) not within range of field :$(dbc.field_name) ($(field_dim) dimension(s))")
    end

    # Empty components means constrain them all
    isempty(dbc.components) && append!(dbc.components, 1:field_dim)

    if eltype(dbc.faces)==Int #Special case when dbc.faces is a nodeset
        bcvalue = BCValues(interpolation, default_interpolation(celltype), FaceIndex) #Not used by node bcs, but still have to pass it as an argument
    else
        bcvalue = BCValues(interpolation, default_interpolation(celltype), eltype(dbc.faces))
    end

    Ferrite._add!(ch, dbc, dbc.faces, interpolation, field_dim, field_offset(fh, dbc.field_name), bcvalue, fh.cellset)
    return ch
end

# If all==true, return true only if all items in faceset/nodeset are in the cellset
# If all==false, return true if some items in faceset/nodeset are in the cellset
function _in_cellset(::AbstractGrid, cellset::Set{Int}, faceset::Set{<:BoundaryIndex}; all=true)
    for (cellid,faceid) in faceset
        if cellid in cellset
            all || return true
        else
            all && return false
        end
    end
    return all # if not returned by now and all==false, then no `cellid`s where in cellset
end

function _in_cellset(grid::AbstractGrid, cellset::Set{Int}, nodeset::Set{Int}; all=true)
    nodes = Set{Int}()
    for cellid in cellset
        for nodeid in getcells(grid, cellid).nodes
            nodeid ∈ nodes || push!(nodes, nodeid)
        end
    end

    for nodeid in nodeset
        if nodeid ∈ nodes
            all || return true 
        else
            all && return false
        end
    end
    return all # if not returned by now and all==false, then no `cellid`s where in cellset
end

"""
    create_symmetric_sparsity_pattern(dh::AbstractDofHandler, ch::ConstraintHandler, coupling)

Create a symmetric sparsity pattern accounting for affine constraints in `ch`. See 
the Affine Constraints section of the manual for further details. 
"""
function create_symmetric_sparsity_pattern(dh::AbstractDofHandler, ch::ConstraintHandler;
        keep_constrained::Bool=true, coupling=nothing)
    return Symmetric(_create_sparsity_pattern(dh, ch, true, keep_constrained, coupling), :U)
end
"""
    create_sparsity_pattern(dh::AbstractDofHandler, ch::ConstraintHandler; coupling)

Create a sparsity pattern accounting for affine constraints in `ch`. See 
the Affine Constraints section of the manual for further details. 
"""
function create_sparsity_pattern(dh::AbstractDofHandler, ch::ConstraintHandler;
        keep_constrained::Bool=true, coupling=nothing)
    return _create_sparsity_pattern(dh, ch, false, keep_constrained, coupling)
end

struct PeriodicFacePair
    mirror::FaceIndex
    image::FaceIndex
    rotation::UInt8 # relative rotation of the mirror face counter-clockwise the *image* normal (only relevant in 3D)
    mirrored::Bool  # mirrored => opposite normal vectors
end

"""
    PeriodicDirichlet(u::Symbol, face_mapping, components=nothing)
    PeriodicDirichlet(u::Symbol, face_mapping, R::AbstractMatrix, components=nothing)
    PeriodicDirichlet(u::Symbol, face_mapping, f::Function, components=nothing)

Create a periodic Dirichlet boundary condition for the field `u` on the face-pairs given in
`face_mapping`. The mapping can be computed with [`collect_periodic_faces`](@ref). The
constraint ensures that degrees-of-freedom on the mirror face are constrained to the
corresponding degrees-of-freedom on the image face. `components` specify the components of
`u` that are prescribed by this condition. By default all components of `u` are prescribed.

If the mapping is not aligned with the coordinate axis (e.g. rotated) a rotation matrix `R`
should be passed to the constructor. This matrix rotates dofs on the mirror face to the
image face. Note that this is only applicable for vector-valued problems.

To construct an inhomogeneous periodic constraint it is possible to pass a function `f`.
Note that this is currently only supported when the periodicity is aligned with the
coordinate axes.

See the manual section on [Periodic boundary conditions](@ref) for more information.
"""
struct PeriodicDirichlet
    field_name::Symbol
    components::Vector{Int} # components of the field
    face_pairs::Vector{Pair{String,String}} # legacy that will populate face_map on add!
    face_map::Vector{PeriodicFacePair}
    func::Union{Function,Nothing}
    rotation_matrix::Union{Matrix{Float64},Nothing}
end

# Default to no inhomogeneity function/rotation
PeriodicDirichlet(fn::Symbol, fp::Union{Vector{<:Pair},Vector{PeriodicFacePair}}, c=nothing) =
    PeriodicDirichlet(fn, fp, nothing, c)

# Basic constructor for the simple case where face_map will be populated in
# add!(::ConstraintHandler, ...) instead
function PeriodicDirichlet(fn::Symbol, fp::Vector{<:Pair}, f::Union{Function,Nothing}, c=nothing)
    face_map = PeriodicFacePair[] # This will be populated in add!(::ConstraintHandler, ...) instead
    return PeriodicDirichlet(fn, __to_components(c), fp, face_map, f, nothing)
end

function PeriodicDirichlet(fn::Symbol, fm::Vector{PeriodicFacePair}, f_or_r::Union{AbstractMatrix,Function,Nothing}, c=nothing)
    f = f_or_r isa Function ? f_or_r : nothing
    rotation_matrix = f_or_r isa AbstractMatrix ? f_or_r : nothing
    components = __to_components(c)
    return PeriodicDirichlet(fn, components, Pair{String,String}[], fm, f, rotation_matrix)
end

function add!(ch::ConstraintHandler, pdbc::PeriodicDirichlet)
    # Legacy code: Might need to build the face_map
    is_legacy = !isempty(pdbc.face_pairs) && isempty(pdbc.face_map)
    if is_legacy
        for (mset, iset) in pdbc.face_pairs
            collect_periodic_faces!(pdbc.face_map, ch.dh.grid, mset, iset, identity) # TODO: Better transform
        end
    end
    field_idx = find_field(ch.dh, pdbc.field_name)
    interpolation = getfieldinterpolation(ch.dh, field_idx)
    field_dim = getfielddim(ch.dh, field_idx)

    if !all(c -> 0 < c <= field_dim, pdbc.components)
        error("components $(pdbc.components) not within range of field :$(pdbc.field_name) ($(field_dim) dimension(s))")
    end

    # Empty components means constrain them all
    isempty(pdbc.components) && append!(pdbc.components, 1:field_dim)

    if pdbc.rotation_matrix === nothing
        dof_map_t = Int
        iterator_f = identity
    else
        @assert pdbc.func === nothing # Verified in constructor
        if is_legacy
            error("legacy mode not supported with rotations")
        end
        nc = length(pdbc.components)
        if !(nc == size(pdbc.rotation_matrix, 1) == size(pdbc.rotation_matrix, 2))
            error("size of rotation matrix does not match the number of components")
        end
        if nc !== field_dim
            error("rotations currently only supported when all components are periodic")
        end
        dof_map_t = Vector{Int}
        iterator_f = x -> Iterators.partition(x, nc)
    end
    _add!(ch, pdbc, interpolation, field_dim, field_offset(ch.dh, pdbc.field_name), is_legacy, pdbc.rotation_matrix, dof_map_t, iterator_f)
    return ch
end

function _add!(ch::ConstraintHandler, pdbc::PeriodicDirichlet, interpolation::Interpolation,
               field_dim::Int, offset::Int, is_legacy::Bool, rotation_matrix::Union{Matrix{T},Nothing}, ::Type{dof_map_t}, iterator_f::F) where {T, dof_map_t, F <: Function}
    grid = getgrid(ch.dh)
    face_map = pdbc.face_map
    Tx = typeof(first(getnodes(grid)).x) # Vec{D,T}

    # Indices of the local dofs for the faces
    local_face_dofs, local_face_dofs_offset =
        _local_face_dofs_for_bc(interpolation, field_dim, pdbc.components, offset)
    mirrored_indices =
        mirror_local_dofs(local_face_dofs, local_face_dofs_offset, interpolation, length(pdbc.components))
    rotated_indices = rotate_local_dofs(local_face_dofs, local_face_dofs_offset, interpolation, length(pdbc.components))

    # Dof map for mirror dof => image dof
    dof_map = Dict{dof_map_t,dof_map_t}()

    mirror_dofs = zeros(Int, ndofs_per_cell(ch.dh))
     image_dofs = zeros(Int, ndofs_per_cell(ch.dh))
    for face_pair in face_map
        m = face_pair.mirror
        i = face_pair.image
        celldofs!(mirror_dofs, ch.dh, m[1])
        celldofs!( image_dofs, ch.dh, i[1])

        mdof_range = local_face_dofs_offset[m[2]] : (local_face_dofs_offset[m[2] + 1] - 1)
        idof_range = local_face_dofs_offset[i[2]] : (local_face_dofs_offset[i[2] + 1] - 1)

        for (md, id) in zip(iterator_f(mdof_range), iterator_f(idof_range))
            mdof = image_dofs[local_face_dofs[id]]
            # Rotate the mirror index
            rotated_md = rotated_indices[md, face_pair.rotation + 1]
            # Mirror the mirror index (maybe) :)
            mirrored_md = face_pair.mirrored ? mirrored_indices[rotated_md] : rotated_md
            cdof = mirror_dofs[local_face_dofs[mirrored_md]]

            if haskey(dof_map, mdof)
                mdof′ = dof_map[mdof]
                # @info "$cdof => $mdof, but $mdof => $mdof′, remapping $cdof => $mdof′."
                # TODO: Is this needed now when untangling below?
                push!(dof_map, cdof => mdof′)
            # elseif haskey(dof_map, cdof) && dof_map[cdof] == mdof
                # @info "$cdof => $mdof already in the set, skipping."
            elseif haskey(dof_map, cdof)
                # @info "$cdof => $mdof, but $cdof => $(dof_map[cdof]) already, skipping."
            elseif cdof == mdof
                # @info "Skipping self-constraint $cdof => $mdof."
            else
                # @info "$cdof => $mdof."
                push!(dof_map, cdof => mdof)
            end
        end
    end

    # Need to untangle in case we have 1 => 2 and 2 => 3 into 1 => 3 and 2 => 3.
    # Note that a single pass is enough (no need to iterate) since all constraints are
    # between just one mirror dof and one image dof.
    remaps = Dict{dof_map_t, dof_map_t}()
    for (k, v) in dof_map
        if haskey(dof_map, v)
            remaps[k] = get(remaps, v, dof_map[v])
        end
    end
    for (k, v) in remaps
        # @info "Remapping $k => $(dof_map[k]) to $k => $v"
        dof_map[k] = v
    end
    @assert isempty(intersect(keys(dof_map), values(dof_map)))

    # For legacy code add Dirichlet conditions in the corners
    if is_legacy
        Base.depwarn("It looks like you are using legacy code for PeriodicDirichlet " *
                     "meaning that the solution is automatically locked in the \"corners\"." *
                     "This will not be done automatically in the future. Instead add a " *
                     "Dirichlet boundary condition on the relevant nodeset.",
                     :PeriodicDirichlet)
        all_node_idxs = Set{Int}()
        min_x = Tx(i -> typemax(eltype(Tx)))
        max_x = Tx(i -> typemin(eltype(Tx)))
        for facepair in face_map, faceidx in (facepair.mirror, facepair.image)
            cellidx, faceidx = faceidx
            nodes = faces(grid.cells[cellidx])[faceidx]
            union!(all_node_idxs, nodes)
            for n in nodes
                x = grid.nodes[n].x
                min_x = Tx(i -> min(min_x[i], x[i]))
                max_x = Tx(i -> max(max_x[i], x[i]))
            end
        end
        all_node_idxs_v = collect(all_node_idxs)
        points = construct_cornerish(min_x, max_x)
        tree = KDTree(Tx[grid.nodes[i].x for i in all_node_idxs_v])
        idxs, _ = NearestNeighbors.nn(tree, points)
        corner_set = Set{Int}(all_node_idxs_v[i] for i in idxs)

        dbc = Dirichlet(pdbc.field_name, corner_set,
            pdbc.func === nothing ? (x, _) -> pdbc.components * eltype(x)(0) : pdbc.func,
            pdbc.components
        )

        # Create a temp constraint handler just to find the dofs in the nodes...
        chtmp = ConstraintHandler(ch.dh)
        add!(chtmp, dbc)
        close!(chtmp)
        # No need to update!(chtmp, t) here since we only care about the dofs
        # TODO: Right? maybe if the user passed f we need to...
        foreach(x -> delete!(dof_map, x), chtmp.prescribed_dofs)

        # Need to reset the internal of this DBC in order to add! it again...
        resize!(dbc.local_face_dofs, 0)
        resize!(dbc.local_face_dofs_offset, 0)

        # Add the Dirichlet for the corners
        add!(ch, dbc)
    end

    inhomogeneity_map = nothing
    if pdbc.func !== nothing
        # Create another temp constraint handler if we need to compute inhomogeneities
        chtmp2 = ConstraintHandler(ch.dh)
        all_faces = Set{FaceIndex}()
        union!(all_faces, (x.mirror for x in face_map))
        union!(all_faces, (x.image for x in face_map))
        dbc_all = Dirichlet(pdbc.field_name, all_faces, pdbc.func, pdbc.components)
        add!(chtmp2, dbc_all); close!(chtmp2)
        # Call update! here since we need it to construct the affine constraints...
        # TODO: This doesn't allow for time dependent constraints...
        update!(chtmp2, 0.0)
        inhomogeneity_map = Dict{Int, Float64}()
        for (k, v) in dof_map
            g = chtmp2.inhomogeneities
            push!(inhomogeneity_map,
                  k => - g[chtmp2.dofmapping[v]] + g[chtmp2.dofmapping[k]]
            )
        end
    end

    # Any remaining mappings are added as homogeneous AffineConstraints
    for (k, v) in dof_map
        if dof_map_t === Int
            ac = AffineConstraint(k, [v => 1.0], inhomogeneity_map === nothing ? 0.0 : inhomogeneity_map[k])
            add!(ch, ac)
        else
            @assert inhomogeneity_map === nothing
            @assert rotation_matrix !== nothing
            for (i, ki) in pairs(k)
                # u_mirror = R ⋅ u_image
                vs = Pair{Int,eltype(T)}[v[j] => rotation_matrix[i, j] for j in 1:length(v)]
                ac = AffineConstraint(ki, vs, 0.0)
                add!(ch, ac)
            end
        end
    end

    return ch
end

function construct_cornerish(min_x::V, max_x::V) where {T, V <: Vec{1,T}}
    lx = max_x - min_x
    max_x += lx
    min_x -= lx
    return V[min_x, max_x]
end
function construct_cornerish(min_x::V, max_x::V) where {T, V <: Vec{2,T}}
    lx = max_x - min_x
    max_x += lx
    min_x -= lx
    return V[
       max_x,
       min_x,
       Vec{2,T}((max_x[1], min_x[2])),
       Vec{2,T}((min_x[1], max_x[2])),
    ]
end
function construct_cornerish(min_x::V, max_x::V) where {T, V <: Vec{3,T}}
    lx = max_x - min_x
    max_x += lx
    min_x -= lx
    return V[
        min_x,
        max_x,
        Vec{3,T}((max_x[1], min_x[2] , min_x[3])),
        Vec{3,T}((max_x[1], max_x[2] , min_x[3])),
        Vec{3,T}((min_x[1], max_x[2] , min_x[3])),
        Vec{3,T}((min_x[1], min_x[2] , max_x[3])),
        Vec{3,T}((max_x[1], min_x[2] , max_x[3])),
        Vec{3,T}((min_x[1], max_x[2] , max_x[3])),
    ]
end

function mirror_local_dofs(_, _, ::Lagrange{1}, ::Int)
    # For 1D there is nothing to do
end
function mirror_local_dofs(local_face_dofs, local_face_dofs_offset, ip::Lagrange{2,<:Union{RefCube,RefTetrahedron}}, n::Int)
    # For 2D we always permute since Ferrite defines dofs counter-clockwise
    ret = collect(1:length(local_face_dofs))
    for (i, f) in enumerate(faces(ip))
        this_offset = local_face_dofs_offset[i]
        other_offset = this_offset + n
        for d in 1:n
            idx1 = this_offset + (d - 1)
            idx2 = other_offset + (d - 1)
            tmp = ret[idx1]
            ret[idx1] = ret[idx2]
            ret[idx2] = tmp
        end
    end
    return ret
end

# TODO: Can probably be combined with the method above.
function mirror_local_dofs(local_face_dofs, local_face_dofs_offset, ip::Lagrange{3,<:Union{RefCube,RefTetrahedron},O}, n::Int) where O
    @assert 1 <= O <= 2
    N = ip isa Lagrange{3,RefCube} ? 4 : 3
    ret = collect(1:length(local_face_dofs))

    # Mirror by changing from counter-clockwise to clockwise
    for (i, f) in enumerate(faces(ip))
        r = local_face_dofs_offset[i]:(local_face_dofs_offset[i+1] - 1)
        # 1. Rotate the corners
        vertex_range = r[1:(N*n)]
        vlr = @view ret[vertex_range]
        for i in 1:N
            reverse!(vlr, (i - 1) * n + 1, i * n)
        end
        reverse!(vlr)
        circshift!(vlr, n)
        # 2. Rotate the edge dofs for quadratic interpolation
        if O > 1
            edge_range = r[(N*n+1):(2N*n)]
            elr = @view ret[edge_range]
            for i in 1:N
                reverse!(elr, (i - 1) * n + 1, i * n)
            end
            reverse!(elr)
            # circshift!(elr, n) # !!! Note: no shift here
        end
    end
    return ret
end

if VERSION < v"1.8.0"
    function circshift!(x::AbstractVector, shift::Integer)
        return circshift!(x, copy(x), shift)
    end
else
    # See JuliaLang/julia#46759
    const CIRCSHIFT_WRONG_DIRECTION = Base.circshift!([1, 2, 3], 1) != Base.circshift([1, 2, 3], 1)
    function circshift!(x::AbstractVector, shift::Integer)
        shift = CIRCSHIFT_WRONG_DIRECTION ? -shift : shift
        return Base.circshift!(x, shift)
    end
end

circshift!(args...) = Base.circshift!(args...)


function rotate_local_dofs(local_face_dofs, local_face_dofs_offset, ip::Lagrange{2}, ncomponents)
    return collect(1:length(local_face_dofs)) # TODO: Return range?
end
function rotate_local_dofs(local_face_dofs, local_face_dofs_offset, ip::Lagrange{3,<:Union{RefCube,RefTetrahedron}, O}, ncomponents) where O
    @assert 1 <= O <= 2
    N = ip isa Lagrange{3,RefCube} ? 4 : 3
    ret = similar(local_face_dofs, length(local_face_dofs), N)
    ret[:, :] .= 1:length(local_face_dofs)
    for f in 1:length(local_face_dofs_offset)-1
        face_range = local_face_dofs_offset[f]:(local_face_dofs_offset[f+1]-1)
        for i in 1:(N-1)
            # 1. Rotate the vertex dofs
            vertex_range = face_range[1:(N*ncomponents)]
            circshift!(@view(ret[vertex_range, i+1]), @view(ret[vertex_range, i]), -ncomponents)
            # 2. Rotate the edge dofs
            if O > 1
                edge_range = face_range[(N*ncomponents+1):(2N*ncomponents)]
                circshift!(@view(ret[edge_range, i+1]), @view(ret[edge_range, i]), -ncomponents)
            end
        end
    end
    return ret
end

"""
    collect_periodic_faces(grid::Grid, mset, iset, transform::Union{Function,Nothing}=nothing)

Match all mirror faces in `mset` with a corresponding image face in `iset`. Return a
dictionary which maps each mirror face to a image face. The result can then be passed to
[`PeriodicDirichlet`](@ref).

`mset` and `iset` can be given as a `String` (an existing face set in the grid) or as a
`Set{FaceIndex}` directly.

By default this function looks for a matching face in the directions of the coordinate
system. For other types of periodicities the `transform` function can be used. The
`transform` function is applied on the coordinates of the image face, and is expected to
transform the coordinates to the matching locations in the mirror set.

See also: [`collect_periodic_faces!`](@ref), [`PeriodicDirichlet`](@ref).
"""
function collect_periodic_faces(grid::Grid, mset::Union{Set{FaceIndex},String}, iset::Union{Set{FaceIndex},String}, transform::Union{Function,Nothing}=nothing)
    return collect_periodic_faces!(PeriodicFacePair[], grid, mset, iset, transform)
end

"""
    collect_periodic_faces(grid::Grid, all_faces::Union{Set{FaceIndex},String,Nothing}=nothing)

Split all faces in `all_faces` into image and mirror sets. For each matching pair, the face
located further along the vector `(1, 1, 1)` becomes the image face.

If no set is given, all faces on the outer boundary of the grid (i.e. all faces that do not
have a neighbor) is used.

See also: [`collect_periodic_faces!`](@ref), [`PeriodicDirichlet`](@ref).
"""
function collect_periodic_faces(grid::Grid, all_faces::Union{Set{FaceIndex},String,Nothing}=nothing)
    return collect_periodic_faces!(PeriodicFacePair[], grid, all_faces)
end


"""
    collect_periodic_faces!(face_map::Vector{PeriodicFacePair}, grid::Grid, mset, iset, transform::Union{Function,Nothing})

Same as [`collect_periodic_faces`](@ref) but adds all matches to the existing `face_map`.
"""
function collect_periodic_faces!(face_map::Vector{PeriodicFacePair}, grid::Grid, mset::Union{Set{FaceIndex},String}, iset::Union{Set{FaceIndex},String}, transform::Union{Function,Nothing}=nothing)
    mset = __to_faceset(grid, mset)
    iset = __to_faceset(grid, iset)
    if transform === nothing
        # This method is destructive, hence the copy
        __collect_periodic_faces_bruteforce!(face_map, grid, copy(mset), copy(iset), #=known_order=#true)
    else
        # This method relies on ordering, hence the collect
        __collect_periodic_faces_tree!(face_map, grid, collect(mset), collect(iset), transform)
    end
    return face_map
end

function collect_periodic_faces!(face_map::Vector{PeriodicFacePair}, grid::Grid, faceset::Union{Set{FaceIndex},String,Nothing})
    faceset = faceset === nothing ? __collect_boundary_faces(grid) : copy(__to_faceset(grid, faceset))
    if mod(length(faceset), 2) != 0
        error("uneven number of faces")
    end
    return __collect_periodic_faces_bruteforce!(face_map, grid, faceset, faceset, #=known_order=#false)
end

__to_faceset(_, set::Set{FaceIndex}) = set
__to_faceset(grid, set::String) = getfaceset(grid, set)
function __collect_boundary_faces(grid::Grid)
    candidates = Dict{Tuple, FaceIndex}()
    for (ci, c) in enumerate(grid.cells)
        for (fi, fn) in enumerate(faces(c))
            fn = sortface(fn)
            if haskey(candidates, fn)
                delete!(candidates, fn)
            else
                candidates[fn] = FaceIndex(ci, fi)
            end
        end
    end
    return Set{FaceIndex}(values(candidates))
end

function __collect_periodic_faces_tree!(face_map::Vector{PeriodicFacePair}, grid::Grid, mset::Vector{FaceIndex}, iset::Vector{FaceIndex}, transformation::F) where F <: Function
    if length(mset) != length(mset)
        error("different number of faces in mirror and image set")
    end
    Tx = typeof(first(grid.nodes).x)

    mirror_mean_x = Tx[]
    for (c, f) in mset
        fn = faces(grid.cells[c])[f]
        push!(mirror_mean_x, sum(grid.nodes[i].x for i in fn) / length(fn))
    end

    # Same dance for the image
    image_mean_x = Tx[]
    for (c, f) in iset
        fn = faces(grid.cells[c])[f]
        # Apply transformation to all coordinates
        push!(image_mean_x, sum(transformation(grid.nodes[i].x)::Tx for i in fn) / length(fn))
    end

    # Use KDTree to find closest face
    tree = KDTree(image_mean_x)
    idxs, _ = NearestNeighbors.nn(tree, mirror_mean_x)
    for (midx, iidx) in zip(eachindex(mset), idxs)
        r = __check_periodic_faces_f(grid, mset[midx], iset[iidx], mirror_mean_x[midx], image_mean_x[iidx], transformation)
        if r === nothing
            error("Could not find matching face for $(mset[midx])")
        end
        push!(face_map, r)
    end

    # Make sure the mapping is unique
    @assert all(x -> in(x, Set{FaceIndex}(p.mirror for p in face_map)), mset)
    @assert all(x -> in(x, Set{FaceIndex}(p.image for p in face_map)), iset)
    if !allunique(Set{FaceIndex}(p.image for p in face_map))
        error("did not find a unique mapping between faces")
    end

    return face_map
end

# This method empties mset and iset
function __collect_periodic_faces_bruteforce!(face_map::Vector{PeriodicFacePair}, grid::Grid, mset::Set{FaceIndex}, iset::Set{FaceIndex}, known_order::Bool)
    if length(mset) != length(iset)
        error("different faces in mirror and image")
    end
    while length(mset) > 0
        fi = first(mset)
        found = false
        for fj in iset
            fi == fj && continue
            r = __check_periodic_faces(grid, fi, fj, known_order)
            r === nothing && continue
            push!(face_map, r)
            delete!(mset, fi)
            delete!(iset, fj)
            found = true
            break
        end
        found || error("did not find a corresponding periodic face")
    end
    @assert isempty(mset) && isempty(iset)
    return face_map
end

function __periodic_options(::T) where T <: Vec{2}
    # (3^2 - 1) / 2 options
    return (
        Vec{2}((1.0,  0.0)),
        Vec{2}((0.0,  1.0)),
        Vec{2}((1.0,  1.0)) / sqrt(2),
        Vec{2}((1.0,  -1.0)) / sqrt(2),
    )
end
function __periodic_options(::T) where T <: Vec{3}
    # (3^3 - 1) / 2 options
    return (
        Vec{3}((1.0,  0.0, 0.0)),
        Vec{3}((0.0,  1.0, 0.0)),
        Vec{3}((0.0,  0.0, 1.0)),
        Vec{3}((1.0,  1.0, 0.0)) / sqrt(2),
        Vec{3}((0.0,  1.0, 1.0)) / sqrt(2),
        Vec{3}((1.0,  0.0, 1.0)) / sqrt(2),
        Vec{3}((1.0,  1.0, 1.0)) / sqrt(3),
        Vec{3}((1.0,  -1.0, 0.0)) / sqrt(2),
        Vec{3}((0.0,  1.0, -1.0)) / sqrt(2),
        Vec{3}((1.0,  0.0, -1.0)) / sqrt(2),
        Vec{3}((1.0,  1.0, -1.0)) / sqrt(3),
        Vec{3}((1.0,  -1.0, 1.0)) / sqrt(3),
        Vec{3}((1.0,  -1.0, -1.0)) / sqrt(3),
    )
end

function __outward_normal(grid::Grid{2}, nodes, transformation::F=identity) where F <: Function
    n1::Vec{2} = transformation(grid.nodes[nodes[1]].x)
    n2::Vec{2} = transformation(grid.nodes[nodes[2]].x)
    n = Vec{2}((n2[2] - n1[2], - n2[1] + n1[1]))
    return n / norm(n)
end

function __outward_normal(grid::Grid{3}, nodes, transformation::F=identity) where F <: Function
    n1::Vec{3} = transformation(grid.nodes[nodes[1]].x)
    n2::Vec{3} = transformation(grid.nodes[nodes[2]].x)
    n3::Vec{3} = transformation(grid.nodes[nodes[3]].x)
    n = (n3 - n2) × (n1 - n2)
    return n / norm(n)
end

function circshift_tuple(x::T, n) where T
    Tuple(circshift!(collect(x), n))::T
end

# Check if two faces are periodic. This method assumes that the faces are mirrored and thus
# have opposing normal vectors
function __check_periodic_faces(grid::Grid, fi::FaceIndex, fj::FaceIndex, known_order::Bool)
    cii, fii = fi
    nodes_i = faces(grid.cells[cii])[fii]
    cij, fij = fj
    nodes_j = faces(grid.cells[cij])[fij]

    # 1. Check that normals are opposite TODO: Should use FaceValues here
    ni = __outward_normal(grid, nodes_i)
    nj = __outward_normal(grid, nodes_j)
    TOL = 1e-12
    if norm(ni + nj) >= TOL
        return nothing
    end

    # 2. Find the periodic direction using the vector between the midpoint of the faces
    xmi = sum(grid.nodes[i].x for i in nodes_i) / length(nodes_i)
    xmj = sum(grid.nodes[i].x for i in nodes_j) / length(nodes_j)
    xmij = xmj - xmi
    h = 2 * norm(xmj - grid.nodes[nodes_j[1]].x) # Approximate element size
    TOLh = TOL * h
    found = false
    local len
    for o in __periodic_options(xmij)
        len = xmij ⋅ o
        if norm(xmij - len * o) < TOLh
            found = true
            break
        end
    end
    found || return nothing

    # 3. Check that the first node of fj have a corresponding node in fi
    #    In this method faces are mirrored (opposite normal vectors) so reverse the nodes
    nodes_i = circshift_tuple(reverse(nodes_i), 1)
    xj = grid.nodes[nodes_j[1]].x
    node_rot = 0
    found = false
    for i in eachindex(nodes_i)
        xi = grid.nodes[nodes_i[i]].x
        xij = xj - xi
        if norm(xij - xmij) < TOLh
            found = true
            break
        end
        node_rot += 1
    end
    found || return nothing

    # 4. Check the remaining nodes for the same criteria, now with known node_rot
    for j in 2:length(nodes_j)
        xi = grid.nodes[nodes_i[mod1(j + node_rot, end)]].x
        xj = grid.nodes[nodes_j[j]].x
        xij = xj - xi
        if norm(xij - xmij) >= TOLh
            return nothing
        end
    end

    # Rotation is only relevant for 3D
    if getdim(grid) == 3
        node_rot = mod(node_rot, length(nodes_i))
    else
        node_rot = 0
    end

    # 5. Faces match! Face below the diagonal become the mirror.
    if known_order || len > 0
        return PeriodicFacePair(fi, fj, node_rot, true)
    else
        return PeriodicFacePair(fj, fi, node_rot, true)
    end
end

# This method is quite similar to __check_periodic_faces, but is used when user have passed
# a transformation function and we have then used the KDTree to find the matching pair of
# faces. This function only need to i) check whether faces have aligned or opposite normal
# vectors, and ii) compute the relative rotation.
function __check_periodic_faces_f(grid::Grid, fi::FaceIndex, fj::FaceIndex, xmi, xmj, transformation::F) where F
    cii, fii = fi
    nodes_i = faces(grid.cells[cii])[fii]
    cij, fij = fj
    nodes_j = faces(grid.cells[cij])[fij]

    # 1. Check if normals are aligned or opposite TODO: Should use FaceValues here
    ni = __outward_normal(grid, nodes_i)
    nj = __outward_normal(grid, nodes_j, transformation)
    TOL = 1e-12
    if norm(ni + nj) < TOL
        mirror = true
    elseif norm(ni - nj) < TOL
        mirror = false
    else
        return nothing
    end

    # 2. Compute the relative rotation
    xmij = xmj - xmi
    h = 2 * norm(xmj - grid.nodes[nodes_j[1]].x) # Approximate element size
    TOLh = TOL * h
    nodes_i = mirror ? circshift_tuple(reverse(nodes_i), 1) : nodes_i # reverse if necessary
    xj = transformation(grid.nodes[nodes_j[1]].x)
    node_rot = 0
    found = false
    for i in eachindex(nodes_i)
        xi = grid.nodes[nodes_i[i]].x
        xij = xj - xi
        if norm(xij - xmij) < TOLh
            found = true
            break
        end
        node_rot += 1
    end
    found || return nothing

    # 3. Rotation is only relevant for 3D.
    if getdim(grid) == 3
        node_rot = mod(node_rot, length(nodes_i))
    else
        node_rot = 0
    end

    return PeriodicFacePair(fi, fj, node_rot, mirror)
end


######################################
## Local application of constraints ##
######################################

"""
    apply_local!(
        local_matrix::AbstractMatrix, local_vector::AbstractVector,
        global_dofs::AbstractVector, ch::ConstraintHandler;
        apply_zero::Bool = false
    )

Similar to [`apply!`](@ref) but perform condensation of constrained degrees-of-freedom
locally in `local_matrix` and `local_vector` *before* they are to be assembled into the
global system.

When the keyword argument `apply_zero` is `true` all inhomogeneities are set to `0` (cf.
[`apply!`](@ref) vs [`apply_zero!`](@ref)).

This method can only be used if all constraints are "local", i.e. no constraint couples with
dofs outside of the element dofs (`global_dofs`) since condensation of such constraints
requires writing to entries in the global matrix/vector. For such a case,
[`apply_assemble!`](@ref) can be used instead.

Note that this method is destructive since it, by definition, modifies `local_matrix` and
`local_vector`.
"""
function apply_local!(local_matrix::AbstractMatrix, local_vector::AbstractVector,
                      global_dofs::AbstractVector, ch::ConstraintHandler;
                      apply_zero::Bool = false)
    return _apply_local!(local_matrix, local_vector, global_dofs, ch, apply_zero,
                         #=global_matrix=# nothing, #=global_vector=# nothing)
end

# Element local application of boundary conditions. Global matrix and vectors are necessary
# if there are affine constraints that connect dofs from different elements.
function _apply_local!(local_matrix::AbstractMatrix, local_vector::AbstractVector,
                       global_dofs::AbstractVector, ch::ConstraintHandler, apply_zero::Bool,
                       global_matrix, global_vector)
    # TODO: With apply_zero it shouldn't be required to pass the vector.
    length(global_dofs) == size(local_matrix, 1) == size(local_matrix, 2) == length(local_vector) || error("?")
    # First pass over the dofs check whether there are any constrained dofs at all
    has_constraints = false
    has_nontrivial_affine_constraints = false
    # 1. Adjust local vector
    @inbounds for (local_dof, global_dof) in pairs(global_dofs)
        # Check if this dof is constrained
        pdofs_index = get(ch.dofmapping, global_dof, nothing)
        pdofs_index === nothing && continue # Not constrained, move on
        has_constraints = true
        # Add inhomogeneities to local_vector: local_vector - local_matrix * inhomogeneities
        v = ch.inhomogeneities[pdofs_index]
        if !apply_zero && v != 0
            for j in axes(local_matrix, 1)
                local_vector[j] -= v * local_matrix[j, local_dof]
            end
        end
        # Check if this is an affine constraint
        has_nontrivial_affine_constraints = has_nontrivial_affine_constraints || (
           coeffs = ch.dofcoefficients[pdofs_index];
           !(coeffs === nothing || isempty(coeffs))
        )
    end
    # 2. Compute mean of diagonal before modifying local matrix
    m = has_constraints ? meandiag(local_matrix) : zero(eltype(local_matrix))
    # 3. Condense any affine constraints
    if has_nontrivial_affine_constraints
        # Condense this constraint locally if possible, and otherwise modifies the global arrays.
        _condense_local!(local_matrix, local_vector, global_matrix, global_vector, global_dofs, ch.dofmapping, ch.dofcoefficients)
    end
    # 4. Zero out columns/rows of local matrix and replace diagonal entries with the mean
    if has_constraints
        @inbounds for (local_dof, global_dof) in pairs(global_dofs)
            pdofs_index = get(ch.dofmapping, global_dof, nothing)
            pdofs_index === nothing && continue # Not constrained, move on
            # Zero the column
            for local_row in axes(local_matrix, 1)
                local_matrix[local_row, local_dof] = 0
            end
            # Zero the row
            for local_col in axes(local_matrix, 2)
                local_matrix[local_dof, local_col] = 0
            end
            # Replace diagonal with mean
            local_matrix[local_dof, local_dof] = m
            v = ch.inhomogeneities[pdofs_index]
            local_vector[local_dof] = apply_zero ? zero(eltype(local_vector)) : (v * m)
        end
    end
    return
end

# Condensation of affine constraints on element level. If possible this function only
# modifies the local arrays.
@noinline missing_global() = error("can not condense constraint without the global matrix and vector")
function _condense_local!(local_matrix::AbstractMatrix, local_vector::AbstractVector,
                          global_matrix#=::SparseMatrixCSC=#, global_vector#=::Vector=#,
                          global_dofs::AbstractVector, dofmapping::Dict, dofcoefficients::Vector)
    @assert axes(local_matrix, 1) == axes(local_matrix, 2) ==
            axes(local_vector, 1) == axes(global_dofs, 1)
    has_global_arrays = global_matrix !== nothing && global_vector !== nothing
    for (local_col, global_col) in pairs(global_dofs)
        col_coeffs = coefficients_for_dof(dofmapping, dofcoefficients, global_col)
        if col_coeffs === nothing
            for (local_row, global_row) in pairs(global_dofs)
                m = local_matrix[local_row, local_col]
                iszero(m) && continue # Skip early when zero to avoid remaining lookups
                row_coeffs = coefficients_for_dof(dofmapping, dofcoefficients, global_row)
                row_coeffs === nothing && continue # Neither the column nor the row are constrained: Do nothing
                for (global_mrow, weight) in row_coeffs
                    mw = m * weight
                    local_mrow = findfirst(==(global_mrow), global_dofs)
                    if local_mrow === nothing
                        # Only modify the global array if this isn't prescribed since we
                        # can't zero it out later like with the local matrix.
                        if !haskey(dofmapping, global_col) && !haskey(dofmapping, global_mrow)
                            has_global_arrays || missing_global()
                            addindex!(global_matrix, mw, global_mrow, global_col)
                        end
                    else
                        local_matrix[local_mrow, local_col] += mw
                    end
                end
            end
        else
            for (local_row, global_row) in pairs(global_dofs)
                m = local_matrix[local_row, local_col]
                iszero(m) && continue # Skip early when zero to avoid remaining lookups
                row_coeffs = coefficients_for_dof(dofmapping, dofcoefficients, global_row)
                if row_coeffs === nothing
                    for (global_mcol, weight) in col_coeffs
                        local_mcol = findfirst(==(global_mcol), global_dofs)
                        mw = m * weight
                        if local_mcol === nothing
                            # Only modify the global array if this isn't prescribed since we
                            # can't zero it out later like with the local matrix.
                            if !haskey(dofmapping, global_row) && !haskey(dofmapping, global_mcol)
                                has_global_arrays || missing_global()
                                addindex!(global_matrix, mw, global_row, global_mcol)
                            end
                        else
                            local_matrix[local_row, local_mcol] += mw
                        end
                    end
                else
                    for (global_mcol, weight_col) in col_coeffs
                        local_mcol = findfirst(==(global_mcol), global_dofs)
                        for (global_mrow, weight_row) in row_coeffs
                            mww = m * weight_col * weight_row
                            local_mrow = findfirst(==(global_mrow), global_dofs)
                            if local_mcol === nothing || local_mrow === nothing
                                # Only modify the global array if this isn't prescribed since we
                                # can't zero it out later like with the local matrix.
                                if !haskey(dofmapping, global_mrow) && !haskey(dofmapping, global_mcol)
                                    has_global_arrays || missing_global()
                                    addindex!(global_matrix, mww, global_mrow, global_mcol)
                                end
                            else
                                local_matrix[local_mrow, local_mcol] += mww
                            end
                        end
                    end
                end
            end
            for (global_mcol, weight) in col_coeffs
                vw = local_vector[local_col] * weight
                local_mcol = findfirst(==(global_mcol), global_dofs)
                if local_mcol === nothing
                    has_global_arrays || missing_global()
                    addindex!(global_vector, vw, global_mcol)
                else
                    local_vector[local_mcol] += vw
                end
            end
            local_vector[local_col] = 0
        end
    end
end<|MERGE_RESOLUTION|>--- conflicted
+++ resolved
@@ -445,19 +445,7 @@
 # for faces
 function _update!(inhomogeneities::Vector{Float64}, f::Function, faces::Set{<:BoundaryIndex}, field::Symbol, local_face_dofs::Vector{Int}, local_face_dofs_offset::Vector{Int},
                   components::Vector{Int}, dh::AbstractDofHandler, facevalues::BCValues,
-<<<<<<< HEAD
-                  dofmapping::Dict{Int,Int}, time::T) where {T}
-    length(faces) == 0 && return
-
-    dim = getdim(getgrid(dh))
-    _tmp_cellid = first(faces)[1]
-
-    N = nnodes_per_cell(getgrid(dh), _tmp_cellid)
-    xh = zeros(Vec{dim, T}, N) # pre-allocate
-    _celldofs = fill(0, ndofs_per_cell(dh, _tmp_cellid))
-=======
                   dofmapping::Dict{Int,Int}, dofcoefficients::Vector{Union{Nothing,DofCoefficients{T}}}, time::Real) where {T}
->>>>>>> 930887e9
 
     cc = CellCache(dh, UpdateFlags(; nodes=false, coords=true, dofs=true))
     for (cellidx, faceidx) in faces
@@ -495,13 +483,7 @@
 # for nodes
 function _update!(inhomogeneities::Vector{Float64}, f::Function, nodes::Set{Int}, field::Symbol, nodeidxs::Vector{Int}, globaldofs::Vector{Int},
                   components::Vector{Int}, dh::AbstractDofHandler, facevalues::BCValues,
-<<<<<<< HEAD
-                  dofmapping::Dict{Int,Int}, time::Float64)
-    length(nodes) == 0 && return
-
-=======
                   dofmapping::Dict{Int,Int}, dofcoefficients::Vector{Union{Nothing,DofCoefficients{T}}}, time::Real) where T
->>>>>>> 930887e9
     counter = 1
     for (idx, nodenumber) in enumerate(nodeidxs)
         x = getgrid(dh).nodes[nodenumber].x
@@ -930,14 +912,10 @@
 
 
 #Function for adding constraint when using multiple celltypes
-<<<<<<< HEAD
-function add!(ch::ConstraintHandler, fh::FieldHandler, dbc::Dirichlet)
-    _check_cellset_dirichlet(getgrid(ch.dh), fh.cellset, dbc.faces)
-=======
 function add!(ch::ConstraintHandler{<:MixedDofHandler}, dbc::Dirichlet)
     dbc_added = false
     for fh in ch.dh.fieldhandlers
-        if dbc.field_name in getfieldnames(fh) && _in_cellset(ch.dh.grid, fh.cellset, dbc.faces; all=false)
+        if dbc.field_name in getfieldnames(fh) && _in_cellset(getgrid(ch.dh), fh.cellset, dbc.faces; all=false)
             # Dofs in `dbc` not in `fh` will be removed, hence `dbc.faces` must be copied.
             # Recreating the `dbc` will create a copy of `dbc.faces`.
             # In this case, add! will warn, unless `warn_not_in_cellset=false`
@@ -953,10 +931,9 @@
 end
 
 function add!(ch::ConstraintHandler, fh::FieldHandler, dbc::Dirichlet; warn_not_in_cellset=true)
-    if warn_not_in_cellset && !(_in_cellset(ch.dh.grid, fh.cellset, dbc.faces; all=true))
+    if warn_not_in_cellset && !(_in_cellset(getgrid(ch.dh), fh.cellset, dbc.faces; all=true))
         @warn("You are trying to add a constraint a face/edge/node that is not in the cellset of the fieldhandler. This location will be skipped")
     end
->>>>>>> 930887e9
 
     celltype = getcelltype(getgrid(ch.dh), first(fh.cellset)) #Assume same celltype of all cells in fh.cellset
 
@@ -1094,7 +1071,7 @@
     is_legacy = !isempty(pdbc.face_pairs) && isempty(pdbc.face_map)
     if is_legacy
         for (mset, iset) in pdbc.face_pairs
-            collect_periodic_faces!(pdbc.face_map, ch.dh.grid, mset, iset, identity) # TODO: Better transform
+            collect_periodic_faces!(pdbc.face_map, getgrid(ch.dh), mset, iset, identity) # TODO: Better transform
         end
     end
     field_idx = find_field(ch.dh, pdbc.field_name)
